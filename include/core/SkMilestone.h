--- conflicted
+++ resolved
@@ -5,9 +5,5 @@
  * found in the LICENSE file.
  */
 #ifndef SK_MILESTONE
-<<<<<<< HEAD
-#define SK_MILESTONE 56
-=======
 #define SK_MILESTONE 57
->>>>>>> ae9cc5d3
 #endif