--- conflicted
+++ resolved
@@ -56,13 +56,8 @@
     AsPath(cpath)->transform(AsMatrix(cmatrix));
 }
 
-<<<<<<< HEAD
-void sk_path_transform_to_dest(const sk_path_t* cpath, const sk_matrix_t* cmatrix, sk_path_t* dst) {
-    AsPath(cpath)->transform(AsMatrix(cmatrix), AsPath(dst));
-=======
-void sk_path_transform_to_dest(sk_path_t* cpath, const sk_matrix_t* cmatrix, sk_path_t* destination) {
+void sk_path_transform_to_dest(const sk_path_t* cpath, const sk_matrix_t* cmatrix, sk_path_t* destination) {
     AsPath(cpath)->transform(AsMatrix(cmatrix), AsPath(destination));
->>>>>>> d3d6d76d
 }
 
 sk_path_t* sk_path_clone(const sk_path_t* cpath) {
