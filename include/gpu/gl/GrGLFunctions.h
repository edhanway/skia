--- conflicted
+++ resolved
@@ -10,14 +10,9 @@
 #define GrGLFunctions_DEFINED
 
 #include <cstring>
-<<<<<<< HEAD
-#include "../private/SkTLogic.h"
-#include "GrGLTypes.h"
-=======
 #include "include/gpu/gl/GrGLTypes.h"
 #include "include/private/SkTLogic.h"
 
->>>>>>> 0df76972
 
 extern "C" {
 
@@ -33,10 +28,7 @@
 using GrGLBindTextureFn = GrGLvoid GR_GL_FUNCTION_TYPE(GrGLenum target, GrGLuint texture);
 using GrGLBindFragDataLocationFn = GrGLvoid GR_GL_FUNCTION_TYPE(GrGLuint program, GrGLuint colorNumber, const GrGLchar* name);
 using GrGLBindFragDataLocationIndexedFn = GrGLvoid GR_GL_FUNCTION_TYPE(GrGLuint program, GrGLuint colorNumber, GrGLuint index, const GrGLchar* name);
-<<<<<<< HEAD
-=======
 using GrGLBindSamplerFn = GrGLvoid GR_GL_FUNCTION_TYPE(GrGLuint unit, GrGLuint sampler);
->>>>>>> 0df76972
 using GrGLBindVertexArrayFn = GrGLvoid GR_GL_FUNCTION_TYPE(GrGLuint array);
 using GrGLBlendBarrierFn = GrGLvoid GR_GL_FUNCTION_TYPE();
 using GrGLBlendColorFn = GrGLvoid GR_GL_FUNCTION_TYPE(GrGLclampf red, GrGLclampf green, GrGLclampf blue, GrGLclampf alpha);
@@ -64,10 +56,7 @@
 using GrGLDeleteProgramFn = GrGLvoid GR_GL_FUNCTION_TYPE(GrGLuint program);
 using GrGLDeleteQueriesFn = GrGLvoid GR_GL_FUNCTION_TYPE(GrGLsizei n, const GrGLuint* ids);
 using GrGLDeleteRenderbuffersFn = GrGLvoid GR_GL_FUNCTION_TYPE(GrGLsizei n, const GrGLuint* renderbuffers);
-<<<<<<< HEAD
-=======
 using GrGLDeleteSamplersFn = GrGLvoid GR_GL_FUNCTION_TYPE(GrGLsizei count, const GrGLuint* samplers);
->>>>>>> 0df76972
 using GrGLDeleteShaderFn = GrGLvoid GR_GL_FUNCTION_TYPE(GrGLuint shader);
 using GrGLDeleteTexturesFn = GrGLvoid GR_GL_FUNCTION_TYPE(GrGLsizei n, const GrGLuint* textures);
 using GrGLDeleteVertexArraysFn = GrGLvoid GR_GL_FUNCTION_TYPE(GrGLsizei n, const GrGLuint* arrays);
@@ -98,10 +87,7 @@
 using GrGLGenerateMipmapFn = GrGLvoid GR_GL_FUNCTION_TYPE(GrGLenum target);
 using GrGLGenQueriesFn = GrGLvoid GR_GL_FUNCTION_TYPE(GrGLsizei n, GrGLuint* ids);
 using GrGLGenRenderbuffersFn = GrGLvoid GR_GL_FUNCTION_TYPE(GrGLsizei n, GrGLuint* renderbuffers);
-<<<<<<< HEAD
-=======
 using GrGLGenSamplersFn = GrGLvoid GR_GL_FUNCTION_TYPE(GrGLsizei count, GrGLuint* samplers);
->>>>>>> 0df76972
 using GrGLGenTexturesFn = GrGLvoid GR_GL_FUNCTION_TYPE(GrGLsizei n, GrGLuint* textures);
 using GrGLGenVertexArraysFn = GrGLvoid GR_GL_FUNCTION_TYPE(GrGLsizei n, GrGLuint* arrays);
 using GrGLGetBufferParameterivFn = GrGLvoid GR_GL_FUNCTION_TYPE(GrGLenum target, GrGLenum pname, GrGLint* params);
@@ -146,33 +132,17 @@
 using GrGLProgramParameteriFn = GrGLvoid GR_GL_FUNCTION_TYPE(GrGLuint program, GrGLenum pname, GrGLint value);
 using GrGLPushGroupMarkerFn = GrGLvoid GR_GL_FUNCTION_TYPE(GrGLsizei length, const char* marker);
 using GrGLQueryCounterFn = GrGLvoid GR_GL_FUNCTION_TYPE(GrGLuint id, GrGLenum target);
-<<<<<<< HEAD
-using GrGLRasterSamplesFn = GrGLvoid GR_GL_FUNCTION_TYPE(GrGLuint samples, GrGLboolean fixedsamplelocations);
-=======
->>>>>>> 0df76972
 using GrGLReadBufferFn = GrGLvoid GR_GL_FUNCTION_TYPE(GrGLenum src);
 using GrGLReadPixelsFn = GrGLvoid GR_GL_FUNCTION_TYPE(GrGLint x, GrGLint y, GrGLsizei width, GrGLsizei height, GrGLenum format, GrGLenum type, GrGLvoid* pixels);
 using GrGLRenderbufferStorageFn = GrGLvoid GR_GL_FUNCTION_TYPE(GrGLenum target, GrGLenum internalformat, GrGLsizei width, GrGLsizei height);
 using GrGLRenderbufferStorageMultisampleFn = GrGLvoid GR_GL_FUNCTION_TYPE(GrGLenum target, GrGLsizei samples, GrGLenum internalformat, GrGLsizei width, GrGLsizei height);
 using GrGLResolveMultisampleFramebufferFn = GrGLvoid GR_GL_FUNCTION_TYPE();
-<<<<<<< HEAD
-using GrGLScissorFn = GrGLvoid GR_GL_FUNCTION_TYPE(GrGLint x, GrGLint y, GrGLsizei width, GrGLsizei height);
-// GL_CHROMIUM_bind_uniform_location
-using GrGLBindUniformLocationFn = GrGLvoid GR_GL_FUNCTION_TYPE(GrGLuint program, GrGLint location, const char* name);
-
-#if GR_GL_USE_NEW_SHADER_SOURCE_SIGNATURE
-using GrGLShaderSourceFn = GrGLvoid GR_GL_FUNCTION_TYPE(GrGLuint shader, GrGLsizei count, const char* const* str, const GrGLint* length);
-#else
-using GrGLShaderSourceFn = GrGLvoid GR_GL_FUNCTION_TYPE(GrGLuint shader, GrGLsizei count, const char** str, const GrGLint* length);
-#endif
-=======
 using GrGLSamplerParameteriFn = GrGLvoid GR_GL_FUNCTION_TYPE(GrGLuint sampler, GrGLenum pname, GrGLint params);
 using GrGLSamplerParameterivFn = GrGLvoid GR_GL_FUNCTION_TYPE(GrGLuint sampler, GrGLenum pname, const GrGLint* params);
 using GrGLScissorFn = GrGLvoid GR_GL_FUNCTION_TYPE(GrGLint x, GrGLint y, GrGLsizei width, GrGLsizei height);
 // GL_CHROMIUM_bind_uniform_location
 using GrGLBindUniformLocationFn = GrGLvoid GR_GL_FUNCTION_TYPE(GrGLuint program, GrGLint location, const char* name);
 using GrGLShaderSourceFn = GrGLvoid GR_GL_FUNCTION_TYPE(GrGLuint shader, GrGLsizei count, const char* const* str, const GrGLint* length);
->>>>>>> 0df76972
 using GrGLStencilFuncFn = GrGLvoid GR_GL_FUNCTION_TYPE(GrGLenum func, GrGLint ref, GrGLuint mask);
 using GrGLStencilFuncSeparateFn = GrGLvoid GR_GL_FUNCTION_TYPE(GrGLenum face, GrGLenum func, GrGLint ref, GrGLuint mask);
 using GrGLStencilMaskFn = GrGLvoid GR_GL_FUNCTION_TYPE(GrGLuint mask);
@@ -182,11 +152,8 @@
 using GrGLTexBufferFn = GrGLvoid GR_GL_FUNCTION_TYPE(GrGLenum target, GrGLenum internalformat, GrGLuint buffer);
 using GrGLTexBufferRangeFn = GrGLvoid GR_GL_FUNCTION_TYPE(GrGLenum target, GrGLenum internalformat, GrGLuint buffer, GrGLintptr offset, GrGLsizeiptr size);
 using GrGLTexImage2DFn = GrGLvoid GR_GL_FUNCTION_TYPE(GrGLenum target, GrGLint level, GrGLint internalformat, GrGLsizei width, GrGLsizei height, GrGLint border, GrGLenum format, GrGLenum type, const GrGLvoid* pixels);
-<<<<<<< HEAD
-=======
 using GrGLTexParameterfFn = GrGLvoid GR_GL_FUNCTION_TYPE(GrGLenum target, GrGLenum pname, GrGLfloat param);
 using GrGLTexParameterfvFn = GrGLvoid GR_GL_FUNCTION_TYPE(GrGLenum target, GrGLenum pname, const GrGLfloat* params);
->>>>>>> 0df76972
 using GrGLTexParameteriFn = GrGLvoid GR_GL_FUNCTION_TYPE(GrGLenum target, GrGLenum pname, GrGLint param);
 using GrGLTexParameterivFn = GrGLvoid GR_GL_FUNCTION_TYPE(GrGLenum target, GrGLenum pname, const GrGLint* params);
 using GrGLTexStorage2DFn = GrGLvoid GR_GL_FUNCTION_TYPE(GrGLenum target, GrGLsizei levels, GrGLenum internalformat, GrGLsizei width, GrGLsizei height);
@@ -262,12 +229,6 @@
 /* EXT_multi_draw_indirect */
 using GrGLMultiDrawArraysIndirectFn = GrGLvoid GR_GL_FUNCTION_TYPE(GrGLenum mode, const GrGLvoid* indirect, GrGLsizei drawcount, GrGLsizei stride);
 using GrGLMultiDrawElementsIndirectFn = GrGLvoid GR_GL_FUNCTION_TYPE(GrGLenum mode, GrGLenum type, const GrGLvoid* indirect, GrGLsizei drawcount, GrGLsizei stride);
-<<<<<<< HEAD
-
-/* ARB_sample_shading */
-using GrGLMinSampleShadingFn = GrGLvoid GR_GL_FUNCTION_TYPE(GrGLfloat value);
-=======
->>>>>>> 0df76972
 
 /* ARB_sync */
 using GrGLFenceSyncFn = GrGLsync GR_GL_FUNCTION_TYPE(GrGLenum condition, GrGLbitfield flags);
@@ -290,13 +251,10 @@
 
 /** EXT_window_rectangles */
 using GrGLWindowRectanglesFn = GrGLvoid GR_GL_FUNCTION_TYPE(GrGLenum mode, GrGLsizei count, const GrGLint box[]);
-<<<<<<< HEAD
-=======
 
 /** GL_QCOM_tiled_rendering */
 using GrGLStartTilingFn = GrGLvoid GR_GL_FUNCTION_TYPE(GrGLuint x, GrGLuint y, GrGLuint width, GrGLuint height, GrGLbitfield preserveMask);
 using GrGLEndTilingFn = GrGLvoid GR_GL_FUNCTION_TYPE(GrGLbitfield preserveMask);
->>>>>>> 0df76972
 
 /** EGL functions */
 using GrEGLQueryStringFn = const char* GR_GL_FUNCTION_TYPE(GrEGLDisplay dpy, GrEGLint name);
@@ -304,9 +262,6 @@
 using GrEGLCreateImageFn = GrEGLImage GR_GL_FUNCTION_TYPE(GrEGLDisplay dpy, GrEGLContext ctx, GrEGLenum target, GrEGLClientBuffer buffer, const GrEGLint* attrib_list);
 using GrEGLDestroyImageFn = GrEGLBoolean GR_GL_FUNCTION_TYPE(GrEGLDisplay dpy, GrEGLImage image);
 }  // extern "C"
-
-// Legacy name used in Chrome. TODO: Remove when removed from Chrome.
-using GrGLGetStringProc = GrGLGetStringFn;
 
 // This is a lighter-weight std::function, trying to reduce code size and compile time
 // by only supporting the exact use cases we require.
@@ -347,20 +302,14 @@
         };
     }
 
-    // See other (temporary) specialization below.
-    GrGLFunction(const GrGLFunction<R(*)(Args...)>& that);
-
     R operator()(Args... args) const {
         SkASSERT(fCall);
         return fCall(fBuf, std::forward<Args>(args)...);
     }
 
     explicit operator bool() const { return fCall != nullptr; }
-<<<<<<< HEAD
-=======
 
     void reset() { fCall = nullptr; }
->>>>>>> 0df76972
 
 private:
     using Call = R(const void* buf, Args...);
@@ -368,22 +317,4 @@
     size_t fBuf[4];
 };
 
-/**
- * Chrome instantiates GrGLFunctions on function pointers that don't include GR_GL_FUNCTION_TYPE.
- * This can go away after Chrome is updated to use the above specialization.
- */
-template <typename R, typename... Args>
-class GrGLFunction<R (*)(Args...)> : public GrGLFunction<R GR_GL_FUNCTION_TYPE(Args...)> {
-public:
-    template <typename Closure>
-    GrGLFunction(Closure closure)
-            : GrGLFunction<R GR_GL_FUNCTION_TYPE(Args...)>(std::move(closure)) {}
-};
-
-template <typename R, typename... Args>
-GrGLFunction<R GR_GL_FUNCTION_TYPE(Args...)>::GrGLFunction(const GrGLFunction<R (*)(Args...)>& that)
-        : fCall(that.fCall) {
-    memcpy(fBuf, that.fBuf, sizeof(fBuf));
-}
-
 #endif