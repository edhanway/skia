--- conflicted
+++ resolved
@@ -83,28 +83,16 @@
 /**
  * Convenience version that checks that 'pixmap' is a solid field of 'col'
  */
-<<<<<<< HEAD
-bool check_solid_pixels(const SkColor4f& col, const SkPixmap& pixmap,
-                        const float tolRGBA[4], std::function<ComparePixmapsErrorReporter>& error);
-=======
 bool CheckSolidPixels(const SkColor4f& col,
                       const SkPixmap& pixmap,
                       const float tolRGBA[4],
                       std::function<ComparePixmapsErrorReporter>& error);
->>>>>>> a91f9f61
 
 /**
  * Checks the ref cnt on a proxy and its backing store. This is only valid if the proxy and the
  * resource are both used on a single thread.
  */
-<<<<<<< HEAD
-void check_single_threaded_proxy_refs(skiatest::Reporter* reporter,
-                                      GrTextureProxy* proxy,
-                                      int32_t expectedProxyRefs,
-                                      int32_t expectedBackingRefs);
-=======
 void CheckSingleThreadedProxyRefs(skiatest::Reporter* reporter,
                                   GrTextureProxy* proxy,
                                   int32_t expectedProxyRefs,
-                                  int32_t expectedBackingRefs);
->>>>>>> a91f9f61
+                                  int32_t expectedBackingRefs);