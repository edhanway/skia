/*
 * Copyright 2011 Google Inc.
 *
 * Use of this source code is governed by a BSD-style license that can be
 * found in the LICENSE file.
 */

#include "SkAutoMalloc.h"
#include "SkPath.h"
#include "SkRandom.h"
#include "SkRegion.h"
#include "Test.h"

static void Union(SkRegion* rgn, const SkIRect& rect) {
    rgn->op(rect, SkRegion::kUnion_Op);
}

#define TEST_NO_INTERSECT(rgn, rect)    REPORTER_ASSERT(reporter, !rgn.intersects(rect))
#define TEST_INTERSECT(rgn, rect)       REPORTER_ASSERT(reporter, rgn.intersects(rect))
#define TEST_NO_CONTAINS(rgn, rect)     REPORTER_ASSERT(reporter, !rgn.contains(rect))

// inspired by http://code.google.com/p/skia/issues/detail?id=958
//
static void test_fromchrome(skiatest::Reporter* reporter) {
    SkRegion r;
    Union(&r, SkIRect::MakeXYWH(0, 0, 1, 1));
    TEST_NO_INTERSECT(r, SkIRect::MakeXYWH(0, 0, 0, 0));
    TEST_INTERSECT(r, SkIRect::MakeXYWH(0, 0, 2, 2));
    TEST_INTERSECT(r, SkIRect::MakeXYWH(-1, 0, 2, 2));
    TEST_INTERSECT(r, SkIRect::MakeXYWH(-1, -1, 2, 2));
    TEST_INTERSECT(r, SkIRect::MakeXYWH(0, -1, 2, 2));
    TEST_INTERSECT(r, SkIRect::MakeXYWH(-1, -1, 3, 3));

    Union(&r, SkIRect::MakeXYWH(0, 0, 3, 3));
    Union(&r, SkIRect::MakeXYWH(10, 0, 3, 3));
    Union(&r, SkIRect::MakeXYWH(0, 10, 13, 3));
    TEST_INTERSECT(r, SkIRect::MakeXYWH(-1, -1, 2, 2));
    TEST_INTERSECT(r, SkIRect::MakeXYWH(2, -1, 2, 2));
    TEST_INTERSECT(r, SkIRect::MakeXYWH(2, 2, 2, 2));
    TEST_INTERSECT(r, SkIRect::MakeXYWH(-1, 2, 2, 2));

    TEST_INTERSECT(r, SkIRect::MakeXYWH(9, -1, 2, 2));
    TEST_INTERSECT(r, SkIRect::MakeXYWH(12, -1, 2, 2));
    TEST_INTERSECT(r, SkIRect::MakeXYWH(12, 2, 2, 2));
    TEST_INTERSECT(r, SkIRect::MakeXYWH(9, 2, 2, 2));

    TEST_INTERSECT(r, SkIRect::MakeXYWH(0, -1, 13, 5));
    TEST_INTERSECT(r, SkIRect::MakeXYWH(1, -1, 11, 5));
    TEST_INTERSECT(r, SkIRect::MakeXYWH(2, -1, 9, 5));
    TEST_INTERSECT(r, SkIRect::MakeXYWH(2, -1, 8, 5));
    TEST_INTERSECT(r, SkIRect::MakeXYWH(3, -1, 8, 5));

    TEST_INTERSECT(r, SkIRect::MakeXYWH(0, 1, 13, 1));
    TEST_INTERSECT(r, SkIRect::MakeXYWH(1, 1, 11, 1));
    TEST_INTERSECT(r, SkIRect::MakeXYWH(2, 1, 9, 1));
    TEST_INTERSECT(r, SkIRect::MakeXYWH(2, 1, 8, 1));
    TEST_INTERSECT(r, SkIRect::MakeXYWH(3, 1, 8, 1));

    TEST_INTERSECT(r, SkIRect::MakeXYWH(0, 0, 13, 13));
    TEST_INTERSECT(r, SkIRect::MakeXYWH(0, 1, 13, 11));
    TEST_INTERSECT(r, SkIRect::MakeXYWH(0, 2, 13, 9));
    TEST_INTERSECT(r, SkIRect::MakeXYWH(0, 2, 13, 8));


    // These test SkRegion::contains(Rect) and SkRegion::contains(Region)

    SkRegion container;
    Union(&container, SkIRect::MakeXYWH(0, 0, 40, 20));
    Union(&container, SkIRect::MakeXYWH(30, 20, 10, 20));
    TEST_NO_CONTAINS(container, SkIRect::MakeXYWH(0, 0, 10, 39));
    TEST_NO_CONTAINS(container, SkIRect::MakeXYWH(29, 0, 10, 39));

    {
        SkRegion rgn;
        Union(&rgn, SkIRect::MakeXYWH(0, 0, 10, 10));
        Union(&rgn, SkIRect::MakeLTRB(5, 10, 20, 20));
        TEST_INTERSECT(rgn, SkIRect::MakeXYWH(15, 0, 5, 11));
    }
}

static void test_empties(skiatest::Reporter* reporter) {
    SkRegion valid(SkIRect::MakeWH(10, 10));
    SkRegion empty, empty2;

    REPORTER_ASSERT(reporter, empty.isEmpty());
    REPORTER_ASSERT(reporter, !valid.isEmpty());

    // test intersects
    REPORTER_ASSERT(reporter, !empty.intersects(empty2));
    REPORTER_ASSERT(reporter, !valid.intersects(empty));

    // test contains
    REPORTER_ASSERT(reporter, !empty.contains(empty2));
    REPORTER_ASSERT(reporter, !valid.contains(empty));
    REPORTER_ASSERT(reporter, !empty.contains(valid));

    SkPath emptyPath;
    emptyPath.moveTo(1, 5);
    emptyPath.close();
    SkRegion openClip;
    openClip.setRect(-16000, -16000, 16000, 16000);
    empty.setPath(emptyPath, openClip);  // should not assert
}

enum {
    W = 256,
    H = 256
};

static SkIRect randRect(SkRandom& rand) {
    int x = rand.nextU() % W;
    int y = rand.nextU() % H;
    int w = rand.nextU() % W;
    int h = rand.nextU() % H;
    return SkIRect::MakeXYWH(x, y, w >> 1, h >> 1);
}

static void randRgn(SkRandom& rand, SkRegion* rgn, int n) {
    rgn->setEmpty();
    for (int i = 0; i < n; ++i) {
        rgn->op(randRect(rand), SkRegion::kUnion_Op);
    }
}

static bool slow_contains(const SkRegion& outer, const SkRegion& inner) {
    SkRegion tmp;
    tmp.op(outer, inner, SkRegion::kUnion_Op);
    return outer == tmp;
}

static bool slow_contains(const SkRegion& outer, const SkIRect& r) {
    SkRegion tmp;
    tmp.op(outer, SkRegion(r), SkRegion::kUnion_Op);
    return outer == tmp;
}

static bool slow_intersects(const SkRegion& outer, const SkRegion& inner) {
    SkRegion tmp;
    return tmp.op(outer, inner, SkRegion::kIntersect_Op);
}

static void test_contains_iter(skiatest::Reporter* reporter, const SkRegion& rgn) {
    SkRegion::Iterator iter(rgn);
    while (!iter.done()) {
        SkIRect r = iter.rect();
        REPORTER_ASSERT(reporter, rgn.contains(r));
        r.inset(-1, -1);
        REPORTER_ASSERT(reporter, !rgn.contains(r));
        iter.next();
    }
}

static void contains_proc(skiatest::Reporter* reporter,
                          const SkRegion& a, const SkRegion& b) {
    // test rgn
    bool c0 = a.contains(b);
    bool c1 = slow_contains(a, b);
    REPORTER_ASSERT(reporter, c0 == c1);

    // test rect
    SkIRect r = a.getBounds();
    r.inset(r.width()/4, r.height()/4);
    c0 = a.contains(r);
    c1 = slow_contains(a, r);
    REPORTER_ASSERT(reporter, c0 == c1);

    test_contains_iter(reporter, a);
    test_contains_iter(reporter, b);
}

static void test_intersects_iter(skiatest::Reporter* reporter, const SkRegion& rgn) {
    SkRegion::Iterator iter(rgn);
    while (!iter.done()) {
        SkIRect r = iter.rect();
        REPORTER_ASSERT(reporter, rgn.intersects(r));
        r.inset(-1, -1);
        REPORTER_ASSERT(reporter, rgn.intersects(r));
        iter.next();
    }
}

static void intersects_proc(skiatest::Reporter* reporter,
                          const SkRegion& a, const SkRegion& b) {
    bool c0 = a.intersects(b);
    bool c1 = slow_intersects(a, b);
    REPORTER_ASSERT(reporter, c0 == c1);

    test_intersects_iter(reporter, a);
    test_intersects_iter(reporter, b);
}

static void test_proc(skiatest::Reporter* reporter,
                      void (*proc)(skiatest::Reporter*,
                                   const SkRegion& a, const SkRegion&)) {
    SkRandom rand;
    for (int i = 0; i < 10000; ++i) {
        SkRegion outer;
        randRgn(rand, &outer, 8);
        SkRegion inner;
        randRgn(rand, &inner, 2);
        proc(reporter, outer, inner);
    }
}

static void rand_rect(SkIRect* rect, SkRandom& rand) {
    int bits = 6;
    int shift = 32 - bits;
    rect->set(rand.nextU() >> shift, rand.nextU() >> shift,
              rand.nextU() >> shift, rand.nextU() >> shift);
    rect->sort();
}

static bool test_rects(const SkIRect rect[], int count) {
    SkRegion rgn0, rgn1;

    for (int i = 0; i < count; i++) {
        rgn0.op(rect[i], SkRegion::kUnion_Op);
    }
    rgn1.setRects(rect, count);

    if (rgn0 != rgn1) {
        SkDebugf("\n");
        for (int i = 0; i < count; i++) {
            SkDebugf(" { %d, %d, %d, %d },\n",
                     rect[i].fLeft, rect[i].fTop,
                     rect[i].fRight, rect[i].fBottom);
        }
        SkDebugf("\n");
        return false;
    }
    return true;
}

DEF_TEST(Region, reporter) {
    const SkIRect r2[] = {
        { 0, 0, 1, 1 },
        { 2, 2, 3, 3 },
    };
    REPORTER_ASSERT(reporter, test_rects(r2, SK_ARRAY_COUNT(r2)));

    const SkIRect rects[] = {
        { 0, 0, 1, 2 },
        { 2, 1, 3, 3 },
        { 4, 0, 5, 1 },
        { 6, 0, 7, 4 },
    };
    REPORTER_ASSERT(reporter, test_rects(rects, SK_ARRAY_COUNT(rects)));

    SkRandom rand;
    for (int i = 0; i < 1000; i++) {
        SkRegion rgn0, rgn1;

        const int N = 8;
        SkIRect rect[N];
        for (int j = 0; j < N; j++) {
            rand_rect(&rect[j], rand);
        }
        REPORTER_ASSERT(reporter, test_rects(rect, N));
    }

    test_proc(reporter, contains_proc);
    test_proc(reporter, intersects_proc);
    test_empties(reporter);
    test_fromchrome(reporter);
}

// Test that writeToMemory reports the same number of bytes whether there was a
// buffer to write to or not.
static void test_write(const SkRegion& region, skiatest::Reporter* r) {
    const size_t bytesNeeded = region.writeToMemory(nullptr);
    SkAutoMalloc storage(bytesNeeded);
    const size_t bytesWritten = region.writeToMemory(storage.get());
    REPORTER_ASSERT(r, bytesWritten == bytesNeeded);

    // Also check that the bytes are meaningful.
    SkRegion copy;
    REPORTER_ASSERT(r, copy.readFromMemory(storage.get(), bytesNeeded));
    REPORTER_ASSERT(r, region == copy);
}

DEF_TEST(Region_writeToMemory, r) {
    // Test an empty region.
    SkRegion region;
    REPORTER_ASSERT(r, region.isEmpty());
    test_write(region, r);

    // Test a rectangular region
    bool nonEmpty = region.setRect(0, 0, 50, 50);
    REPORTER_ASSERT(r, nonEmpty);
    REPORTER_ASSERT(r, region.isRect());
    test_write(region, r);

    // Test a complex region
    nonEmpty = region.op(50, 50, 100, 100, SkRegion::kUnion_Op);
    REPORTER_ASSERT(r, nonEmpty);
    REPORTER_ASSERT(r, region.isComplex());
    test_write(region, r);
<<<<<<< HEAD
=======

    SkRegion complexRegion;
    Union(&complexRegion, SkIRect::MakeXYWH(0, 0, 1, 1));
    Union(&complexRegion, SkIRect::MakeXYWH(0, 0, 3, 3));
    Union(&complexRegion, SkIRect::MakeXYWH(10, 0, 3, 3));
    Union(&complexRegion, SkIRect::MakeXYWH(0, 10, 13, 3));
    test_write(complexRegion, r);

    Union(&complexRegion, SkIRect::MakeXYWH(10, 20, 3, 3));
    Union(&complexRegion, SkIRect::MakeXYWH(0,  20, 3, 3));
    test_write(complexRegion, r);
>>>>>>> 4c81ba6b
}

DEF_TEST(Region_readFromMemory_bad, r) {
    // These assume what our binary format is: conceivably we could change it
    // and might need to remove or change some of these tests.
    SkRegion region;

<<<<<<< HEAD
    static const char data0[] =
        "\2\0\0\0\277]\345\222\\\2G\252\0\177'\10\203\236\211>\377\340@\351"
        "!\370y\3\31\232r\353\343\336Ja\177\377\377\377\244\301\362:Q\\\0\0"
        "\1\200\263\214\374\276\336P\225^\230\20UH N\265\357\177\240\0\306\377"
        "\177\346\222S \0\375\0\332\247 \302I\240H\374\200lk\r`\0375\324W\215"
        "\270tE^,\224n\310fy\377\231AH\16\235A\371\315\347\360\265\372r\232"
        "\301\216\35\227:\265]\32\20W\263yc\207\246\270tE^,\224n\310sy\2\0A"
        "\14\241SQ\\\303\364\0\0\1\200\0\0\374k\r`\0375\324Wp\270\267\313\313"
        "\313\313\313@\277\365b\341\343\336Ja\357~\263\0\2\333\260\220\\\303"
        "\364\265\332\267\242\325nlX\367\27I4444;\266\256\37/M\207";
    size_t data0length = 221;
    REPORTER_ASSERT(r, 0 == region.readFromMemory(data0, data0length));

    static const char data1[] =
        "\2\0\0\0\\\2G\252\0\177'\10\247 \302I\240H\374\200lk\r`\0375\324Wr"
        "\232\301\216\35\227:\265]\32\20W\263yc\207\246\270tE^,\224n\310sy\2"
        "\0A\14\241SQ\\\303\364\0\0\1\200\0\0\374k\r`\0375\324Wp\270\267\313"
        "\313\313\313\313@\277\365b\341\343\336Ja\357~\263\0\2\333\260\220\\"
        "\303\364\265\332\267\242\325nlX\367\27I4444;\266\256\37/M\207";
    size_t data1length = 129;
    REPORTER_ASSERT(r, 0 == region.readFromMemory(data1, data1length));

    static const char data2[] =
        " \0\0\0`\6\363\234AH\26\235\0\0\0\0\251\217\27I\27C\361,\320u\3171"
        "\10.\206\277]\345\222\334\2C\252\242a'\10\251\31\326\372\334A\277\30"
        "\240M\275v\201\271\3527\215{)S\3771{\345Z\250\23\213\331\23j@\13\220"
        "\200Z^-\20\212=;\355\314\36\260c\224M\16\271Szy\373\204M\21\177\251"
        "\275\r\274M\370\201\243^@\343\236JaS\204\3212\244\301\327\22\352KI"
        "\207\350z\300\250\372\26\14\2\233K\330\16\251\230\223\r\"\243\271\17"
        ")\260\262\2[a.*.4\14\344\307\350\3\0\0-\350G!\31\300\205\205\205\205"
        "\205\205\205\205\205\205\205\205\205\205\205\205\305m\311<Q\347\30"
        "\324\203f\2614\3115\206\214@:\346n\254\37\225\263\214\374\276\336\23"
        "\270\304\262\25\24_\342\223\253\351L\30\372\373\243\240g\0367V\336"
        "P\7-1{\345Z\250\23\213P\225^\230\27UH\206N\265\357\177\262\302\306"
        "kk\7\233\234N\32@\355H\327\34\337\0V\30 \225\35\225\233\253\0144>\310"
        "\352\346L\232\215\270t[^,\224l\312f\2025?}\1ZL\217wf8C\346\222S\240"
        "\203\375\374\332\247 \302I\271H\0\0lk\22`\0375\324W\374\265\342\243"
        "yL\211\215\270tE^,\224l\312f\2025?}\1ZL\217wf8C\333\370_.\277A\277"
        "^\\\313!\342\340\213\210\244\272\33\275\360\301\347\315\377\6a\272"
        "kyi:W\332\366\5\312F\217c\243\20,\"\240\347o\375\277\317}HEji\367\374"
        "\331\214\314\242x\356\340\350\362r$\222\266\325\201\234\267P\243N\361"
        "++++++++\370+@++\205!8B\255L\3\3416\335$\\\r\265W[F\326\316w{.\306"
        ">f2i\244\242=Y\236\364\302\357xR:Q\\\303\364\265\332\200\242\325nl"
        "X\373\307\5<-";
    size_t data2length = 512;
    REPORTER_ASSERT(r, 0 == region.readFromMemory(data2, data2length));
=======
    {
        // invalid boundary rectangle
        int32_t data[5] = {0, 4, 4, 8, 2};
        REPORTER_ASSERT(r, 0 == region.readFromMemory(data, sizeof(data)));
    }
    // Region Layout, Serialized Format:
    //    COUNT LEFT TOP RIGHT BOTTOM Y_SPAN_COUNT TOTAL_INTERVAL_COUNT
    //    Top ( Bottom Span_Interval_Count ( Left Right )* Sentinel )+ Sentinel
    {
        // Example of valid data
        int32_t data[] = {9, 0, 0, 10, 10, 1, 2, 0, 10, 2, 0, 4, 6, 10,
                          2147483647, 2147483647};
        REPORTER_ASSERT(r, 0 != region.readFromMemory(data, sizeof(data)));
    }
    {
        // Short count
        int32_t data[] = {8, 0, 0, 10, 10, 1, 2, 0, 10, 2, 0, 4, 6, 10,
                          2147483647, 2147483647};
        REPORTER_ASSERT(r, 0 == region.readFromMemory(data, sizeof(data)));
    }
    {
        // bounds don't match
        int32_t data[] = {9, 0, 0, 10, 11, 1, 2, 0, 10, 2, 0, 4, 6, 10,
                          2147483647, 2147483647};
        REPORTER_ASSERT(r, 0 == region.readFromMemory(data, sizeof(data)));
    }
    {
        //  bad yspan count
        int32_t data[] = {9, 0, 0, 10, 10, 2, 2, 0, 10, 2, 0, 4, 6, 10,
                          2147483647, 2147483647};
        REPORTER_ASSERT(r, 0 == region.readFromMemory(data, sizeof(data)));
    }
    {
        // bad int count
        int32_t data[] = {9, 0, 0, 10, 10, 1, 3, 0, 10, 2, 0, 4, 6, 10,
                          2147483647, 2147483647};
        REPORTER_ASSERT(r, 0 == region.readFromMemory(data, sizeof(data)));
    }
    {
        // bad final sentinal
        int32_t data[] = {9, 0, 0, 10, 10, 1, 2, 0, 10, 2, 0, 4, 6, 10,
                          2147483647, -1};
        REPORTER_ASSERT(r, 0 == region.readFromMemory(data, sizeof(data)));
    }
    {
        // bad row sentinal
        int32_t data[] = {9, 0, 0, 10, 10, 1, 2, 0, 10, 2, 0, 4, 6, 10,
                          -1, 2147483647};
        REPORTER_ASSERT(r, 0 == region.readFromMemory(data, sizeof(data)));
    }
>>>>>>> 4c81ba6b
}<|MERGE_RESOLUTION|>--- conflicted
+++ resolved
@@ -295,8 +295,6 @@
     REPORTER_ASSERT(r, nonEmpty);
     REPORTER_ASSERT(r, region.isComplex());
     test_write(region, r);
-<<<<<<< HEAD
-=======
 
     SkRegion complexRegion;
     Union(&complexRegion, SkIRect::MakeXYWH(0, 0, 1, 1));
@@ -308,7 +306,6 @@
     Union(&complexRegion, SkIRect::MakeXYWH(10, 20, 3, 3));
     Union(&complexRegion, SkIRect::MakeXYWH(0,  20, 3, 3));
     test_write(complexRegion, r);
->>>>>>> 4c81ba6b
 }
 
 DEF_TEST(Region_readFromMemory_bad, r) {
@@ -316,7 +313,63 @@
     // and might need to remove or change some of these tests.
     SkRegion region;
 
-<<<<<<< HEAD
+    {
+        // invalid boundary rectangle
+        int32_t data[5] = {0, 4, 4, 8, 2};
+        REPORTER_ASSERT(r, 0 == region.readFromMemory(data, sizeof(data)));
+    }
+    // Region Layout, Serialized Format:
+    //    COUNT LEFT TOP RIGHT BOTTOM Y_SPAN_COUNT TOTAL_INTERVAL_COUNT
+    //    Top ( Bottom Span_Interval_Count ( Left Right )* Sentinel )+ Sentinel
+    {
+        // Example of valid data
+        int32_t data[] = {9, 0, 0, 10, 10, 1, 2, 0, 10, 2, 0, 4, 6, 10,
+                          2147483647, 2147483647};
+        REPORTER_ASSERT(r, 0 != region.readFromMemory(data, sizeof(data)));
+    }
+    {
+        // Short count
+        int32_t data[] = {8, 0, 0, 10, 10, 1, 2, 0, 10, 2, 0, 4, 6, 10,
+                          2147483647, 2147483647};
+        REPORTER_ASSERT(r, 0 == region.readFromMemory(data, sizeof(data)));
+    }
+    {
+        // bounds don't match
+        int32_t data[] = {9, 0, 0, 10, 11, 1, 2, 0, 10, 2, 0, 4, 6, 10,
+                          2147483647, 2147483647};
+        REPORTER_ASSERT(r, 0 == region.readFromMemory(data, sizeof(data)));
+    }
+    {
+        //  bad yspan count
+        int32_t data[] = {9, 0, 0, 10, 10, 2, 2, 0, 10, 2, 0, 4, 6, 10,
+                          2147483647, 2147483647};
+        REPORTER_ASSERT(r, 0 == region.readFromMemory(data, sizeof(data)));
+    }
+    {
+        // bad int count
+        int32_t data[] = {9, 0, 0, 10, 10, 1, 3, 0, 10, 2, 0, 4, 6, 10,
+                          2147483647, 2147483647};
+        REPORTER_ASSERT(r, 0 == region.readFromMemory(data, sizeof(data)));
+    }
+    {
+        // bad final sentinal
+        int32_t data[] = {9, 0, 0, 10, 10, 1, 2, 0, 10, 2, 0, 4, 6, 10,
+                          2147483647, -1};
+        REPORTER_ASSERT(r, 0 == region.readFromMemory(data, sizeof(data)));
+    }
+    {
+        // bad row sentinal
+        int32_t data[] = {9, 0, 0, 10, 10, 1, 2, 0, 10, 2, 0, 4, 6, 10,
+                          -1, 2147483647};
+        REPORTER_ASSERT(r, 0 == region.readFromMemory(data, sizeof(data)));
+    }
+}
+
+DEF_TEST(Region_readFromMemory_bad, r) {
+    // These assume what our binary format is: conceivably we could change it
+    // and might need to remove or change some of these tests.
+    SkRegion region;
+
     static const char data0[] =
         "\2\0\0\0\277]\345\222\\\2G\252\0\177'\10\203\236\211>\377\340@\351"
         "!\370y\3\31\232r\353\343\336Ja\177\377\377\377\244\301\362:Q\\\0\0"
@@ -363,56 +416,4 @@
         "X\373\307\5<-";
     size_t data2length = 512;
     REPORTER_ASSERT(r, 0 == region.readFromMemory(data2, data2length));
-=======
-    {
-        // invalid boundary rectangle
-        int32_t data[5] = {0, 4, 4, 8, 2};
-        REPORTER_ASSERT(r, 0 == region.readFromMemory(data, sizeof(data)));
-    }
-    // Region Layout, Serialized Format:
-    //    COUNT LEFT TOP RIGHT BOTTOM Y_SPAN_COUNT TOTAL_INTERVAL_COUNT
-    //    Top ( Bottom Span_Interval_Count ( Left Right )* Sentinel )+ Sentinel
-    {
-        // Example of valid data
-        int32_t data[] = {9, 0, 0, 10, 10, 1, 2, 0, 10, 2, 0, 4, 6, 10,
-                          2147483647, 2147483647};
-        REPORTER_ASSERT(r, 0 != region.readFromMemory(data, sizeof(data)));
-    }
-    {
-        // Short count
-        int32_t data[] = {8, 0, 0, 10, 10, 1, 2, 0, 10, 2, 0, 4, 6, 10,
-                          2147483647, 2147483647};
-        REPORTER_ASSERT(r, 0 == region.readFromMemory(data, sizeof(data)));
-    }
-    {
-        // bounds don't match
-        int32_t data[] = {9, 0, 0, 10, 11, 1, 2, 0, 10, 2, 0, 4, 6, 10,
-                          2147483647, 2147483647};
-        REPORTER_ASSERT(r, 0 == region.readFromMemory(data, sizeof(data)));
-    }
-    {
-        //  bad yspan count
-        int32_t data[] = {9, 0, 0, 10, 10, 2, 2, 0, 10, 2, 0, 4, 6, 10,
-                          2147483647, 2147483647};
-        REPORTER_ASSERT(r, 0 == region.readFromMemory(data, sizeof(data)));
-    }
-    {
-        // bad int count
-        int32_t data[] = {9, 0, 0, 10, 10, 1, 3, 0, 10, 2, 0, 4, 6, 10,
-                          2147483647, 2147483647};
-        REPORTER_ASSERT(r, 0 == region.readFromMemory(data, sizeof(data)));
-    }
-    {
-        // bad final sentinal
-        int32_t data[] = {9, 0, 0, 10, 10, 1, 2, 0, 10, 2, 0, 4, 6, 10,
-                          2147483647, -1};
-        REPORTER_ASSERT(r, 0 == region.readFromMemory(data, sizeof(data)));
-    }
-    {
-        // bad row sentinal
-        int32_t data[] = {9, 0, 0, 10, 10, 1, 2, 0, 10, 2, 0, 4, 6, 10,
-                          -1, 2147483647};
-        REPORTER_ASSERT(r, 0 == region.readFromMemory(data, sizeof(data)));
-    }
->>>>>>> 4c81ba6b
 }