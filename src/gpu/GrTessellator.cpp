--- conflicted
+++ resolved
@@ -1048,64 +1048,6 @@
     }
 }
 
-<<<<<<< HEAD
-void merge_collinear_edges(Edge* edge, EdgeList* activeEdges, Comparator& c) {
-    for (;;) {
-        if (edge->fPrevEdgeAbove && (edge->fTop == edge->fPrevEdgeAbove->fTop ||
-                                     !edge->fPrevEdgeAbove->isLeftOf(edge->fTop))) {
-            merge_edges_above(edge, edge->fPrevEdgeAbove, activeEdges, c);
-        } else if (edge->fNextEdgeAbove && (edge->fTop == edge->fNextEdgeAbove->fTop ||
-                                            !edge->isLeftOf(edge->fNextEdgeAbove->fTop))) {
-            merge_edges_above(edge, edge->fNextEdgeAbove, activeEdges, c);
-        } else if (edge->fPrevEdgeBelow && (edge->fBottom == edge->fPrevEdgeBelow->fBottom ||
-                                     !edge->fPrevEdgeBelow->isLeftOf(edge->fBottom))) {
-            merge_edges_below(edge, edge->fPrevEdgeBelow, activeEdges, c);
-        } else if (edge->fNextEdgeBelow && (edge->fBottom == edge->fNextEdgeBelow->fBottom ||
-                                            !edge->isLeftOf(edge->fNextEdgeBelow->fBottom))) {
-            merge_edges_below(edge, edge->fNextEdgeBelow, activeEdges, c);
-        } else {
-            break;
-        }
-    }
-    SkASSERT(!edge->fPrevEdgeAbove || edge->fPrevEdgeAbove->isLeftOf(edge->fTop));
-    SkASSERT(!edge->fPrevEdgeBelow || edge->fPrevEdgeBelow->isLeftOf(edge->fBottom));
-    SkASSERT(!edge->fNextEdgeAbove || edge->fNextEdgeAbove->isRightOf(edge->fTop));
-    SkASSERT(!edge->fNextEdgeBelow || edge->fNextEdgeBelow->isRightOf(edge->fBottom));
-}
-
-void split_edge(Edge* edge, Vertex* v, EdgeList* activeEdges, Comparator& c, SkArenaAlloc& alloc);
-
-void cleanup_active_edges(Edge* edge, EdgeList* activeEdges, Comparator& c, SkArenaAlloc& alloc) {
-    Vertex* top = edge->fTop;
-    Vertex* bottom = edge->fBottom;
-    if (edge->fLeft) {
-        Vertex* leftTop = edge->fLeft->fTop;
-        Vertex* leftBottom = edge->fLeft->fBottom;
-        if (c.sweep_lt(leftTop->fPoint, top->fPoint) && !edge->fLeft->isLeftOf(top)) {
-            split_edge(edge->fLeft, edge->fTop, activeEdges, c, alloc);
-        } else if (c.sweep_lt(top->fPoint, leftTop->fPoint) && !edge->isRightOf(leftTop)) {
-            split_edge(edge, leftTop, activeEdges, c, alloc);
-        } else if (c.sweep_lt(bottom->fPoint, leftBottom->fPoint) &&
-                   !edge->fLeft->isLeftOf(bottom)) {
-            split_edge(edge->fLeft, bottom, activeEdges, c, alloc);
-        } else if (c.sweep_lt(leftBottom->fPoint, bottom->fPoint) && !edge->isRightOf(leftBottom)) {
-            split_edge(edge, leftBottom, activeEdges, c, alloc);
-        }
-    }
-    if (edge->fRight) {
-        Vertex* rightTop = edge->fRight->fTop;
-        Vertex* rightBottom = edge->fRight->fBottom;
-        if (c.sweep_lt(rightTop->fPoint, top->fPoint) && !edge->fRight->isRightOf(top)) {
-            split_edge(edge->fRight, top, activeEdges, c, alloc);
-        } else if (c.sweep_lt(top->fPoint, rightTop->fPoint) && !edge->isLeftOf(rightTop)) {
-            split_edge(edge, rightTop, activeEdges, c, alloc);
-        } else if (c.sweep_lt(bottom->fPoint, rightBottom->fPoint) &&
-                   !edge->fRight->isRightOf(bottom)) {
-            split_edge(edge->fRight, bottom, activeEdges, c, alloc);
-        } else if (c.sweep_lt(rightBottom->fPoint, bottom->fPoint) &&
-                   !edge->isLeftOf(rightBottom)) {
-            split_edge(edge, rightBottom, activeEdges, c, alloc);
-=======
 void merge_collinear_edges(Edge* edge, EdgeList* activeEdges, Vertex** current, Comparator& c) {
     for (;;) {
         if (edge->fPrevEdgeAbove && (edge->fTop == edge->fPrevEdgeAbove->fTop ||
@@ -1122,7 +1064,6 @@
             merge_edges_below(edge, edge->fNextEdgeBelow, activeEdges, current, c);
         } else {
             break;
->>>>>>> 773868fd
         }
     }
     SkASSERT(!edge->fPrevEdgeAbove || edge->fPrevEdgeAbove->isLeftOf(edge->fTop));
