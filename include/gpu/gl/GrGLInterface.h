--- conflicted
+++ resolved
@@ -81,10 +81,7 @@
         GrGLFunction<GrGLBindFragDataLocationIndexedFn> fBindFragDataLocationIndexed;
         GrGLFunction<GrGLBindFramebufferFn> fBindFramebuffer;
         GrGLFunction<GrGLBindRenderbufferFn> fBindRenderbuffer;
-<<<<<<< HEAD
-=======
         GrGLFunction<GrGLBindSamplerFn> fBindSampler;
->>>>>>> bc8994cb
         GrGLFunction<GrGLBindTextureFn> fBindTexture;
         GrGLFunction<GrGLBindVertexArrayFn> fBindVertexArray;
         GrGLFunction<GrGLBlendBarrierFn> fBlendBarrier;
@@ -113,10 +110,7 @@
         GrGLFunction<GrGLDeleteProgramFn> fDeleteProgram;
         GrGLFunction<GrGLDeleteQueriesFn> fDeleteQueries;
         GrGLFunction<GrGLDeleteRenderbuffersFn> fDeleteRenderbuffers;
-<<<<<<< HEAD
-=======
         GrGLFunction<GrGLDeleteSamplersFn> fDeleteSamplers;
->>>>>>> bc8994cb
         GrGLFunction<GrGLDeleteShaderFn> fDeleteShader;
         GrGLFunction<GrGLDeleteTexturesFn> fDeleteTextures;
         GrGLFunction<GrGLDeleteVertexArraysFn> fDeleteVertexArrays;
@@ -147,10 +141,7 @@
         GrGLFunction<GrGLGenerateMipmapFn> fGenerateMipmap;
         GrGLFunction<GrGLGenQueriesFn> fGenQueries;
         GrGLFunction<GrGLGenRenderbuffersFn> fGenRenderbuffers;
-<<<<<<< HEAD
-=======
         GrGLFunction<GrGLGenSamplersFn> fGenSamplers;
->>>>>>> bc8994cb
         GrGLFunction<GrGLGenTexturesFn> fGenTextures;
         GrGLFunction<GrGLGenVertexArraysFn> fGenVertexArrays;
         GrGLFunction<GrGLGetBufferParameterivFn> fGetBufferParameteriv;
@@ -197,10 +188,6 @@
         GrGLFunction<GrGLPopGroupMarkerFn> fPopGroupMarker;
         GrGLFunction<GrGLPushGroupMarkerFn> fPushGroupMarker;
         GrGLFunction<GrGLQueryCounterFn> fQueryCounter;
-<<<<<<< HEAD
-        GrGLFunction<GrGLRasterSamplesFn> fRasterSamples;
-=======
->>>>>>> bc8994cb
         GrGLFunction<GrGLReadBufferFn> fReadBuffer;
         GrGLFunction<GrGLReadPixelsFn> fReadPixels;
         GrGLFunction<GrGLRenderbufferStorageFn> fRenderbufferStorage;
@@ -232,11 +219,8 @@
         GrGLFunction<GrGLBindUniformLocationFn> fBindUniformLocation;
 
         GrGLFunction<GrGLResolveMultisampleFramebufferFn> fResolveMultisampleFramebuffer;
-<<<<<<< HEAD
-=======
         GrGLFunction<GrGLSamplerParameteriFn> fSamplerParameteri;
         GrGLFunction<GrGLSamplerParameterivFn> fSamplerParameteriv;
->>>>>>> bc8994cb
         GrGLFunction<GrGLScissorFn> fScissor;
         GrGLFunction<GrGLShaderSourceFn> fShaderSource;
         GrGLFunction<GrGLStencilFuncFn> fStencilFunc;
@@ -248,11 +232,8 @@
         GrGLFunction<GrGLTexBufferFn> fTexBuffer;
         GrGLFunction<GrGLTexBufferRangeFn> fTexBufferRange;
         GrGLFunction<GrGLTexImage2DFn> fTexImage2D;
-<<<<<<< HEAD
-=======
         GrGLFunction<GrGLTexParameterfFn> fTexParameterf;
         GrGLFunction<GrGLTexParameterfvFn> fTexParameterfv;
->>>>>>> bc8994cb
         GrGLFunction<GrGLTexParameteriFn> fTexParameteri;
         GrGLFunction<GrGLTexParameterivFn> fTexParameteriv;
         GrGLFunction<GrGLTexSubImage2DFn> fTexSubImage2D;
@@ -322,12 +303,6 @@
 
         /* NV_framebuffer_mixed_samples */
         GrGLFunction<GrGLCoverageModulationFn> fCoverageModulation;
-<<<<<<< HEAD
-
-        /* ARB_sample_shading */
-        GrGLFunction<GrGLMinSampleShadingFn> fMinSampleShading;
-=======
->>>>>>> bc8994cb
 
         /* ARB_sync */
         GrGLFunction<GrGLFenceSyncFn> fFenceSync;
@@ -350,13 +325,6 @@
 
         /* EXT_window_rectangles */
         GrGLFunction<GrGLWindowRectanglesFn> fWindowRectangles;
-<<<<<<< HEAD
-
-        /* EGL functions */
-        GrGLFunction<GrEGLCreateImageFn> fEGLCreateImage;
-        GrGLFunction<GrEGLDestroyImageFn> fEGLDestroyImage;
-=======
->>>>>>> bc8994cb
     } fFunctions;
 
 #if GR_TEST_UTILS
