--- conflicted
+++ resolved
@@ -177,11 +177,7 @@
             // Otherwise compute the color type needed as the max over all quads.
             fColorType = ColorType::kNone;
             while(iter.next()) {
-<<<<<<< HEAD
-                fColorType = SkTMax(fColorType, GrQuadPerEdgeAA::MinColorType(iter->fColor));
-=======
                 fColorType = std::max(fColorType, GrQuadPerEdgeAA::MinColorType(iter->fColor));
->>>>>>> 8ce842d3
             }
         }
         // Most SkShaders' FPs multiply their calculated color by the paint color or alpha. We want
