--- conflicted
+++ resolved
@@ -75,27 +75,8 @@
 
 extern "C" {
 
-<<<<<<< HEAD
-#if __has_feature(memory_sanitizer) || defined(SK_BUILD_FOR_TVOS) || defined(SK_BUILD_FOR_WATCHOS)
-    // We'll just run portable code.
-
-#elif defined(__aarch64__)
-    size_t ASM(start_pipeline,aarch64)(size_t, void**, K*, size_t);
-    StageFn ASM(just_return,aarch64);
-    #define M(st) StageFn ASM(st,aarch64);
-        SK_RASTER_PIPELINE_STAGES(M)
-    #undef M
-
-#elif defined(__arm__)
-    size_t ASM(start_pipeline,vfp4)(size_t, void**, K*, size_t);
-    StageFn ASM(just_return,vfp4);
-    #define M(st) StageFn ASM(st,vfp4);
-        SK_RASTER_PIPELINE_STAGES(M)
-    #undef M
-=======
 #if !SK_JUMPER_USE_ASSEMBLY
     // We'll just run baseline code.
->>>>>>> 773868fd
 
 #elif defined(__x86_64__) || defined(_M_X64)
     StartPipelineFn ASM(start_pipeline,       skx),
@@ -313,31 +294,8 @@
 static SkOnce gChooseEngineOnce;
 
 static SkJumper_Engine choose_engine() {
-<<<<<<< HEAD
-#if __has_feature(memory_sanitizer) || defined(SK_BUILD_FOR_TVOS) || defined(SK_BUILD_FOR_WATCHOS)
-    // We'll just run portable code.
-
-#elif defined(__aarch64__)
-    return {
-    #define M(stage) ASM(stage, aarch64),
-        { SK_RASTER_PIPELINE_STAGES(M) },
-        4, M(start_pipeline) M(just_return)
-    #undef M
-    };
-
-#elif defined(__arm__)
-    if (1 && SkCpu::Supports(SkCpu::NEON|SkCpu::NEON_FMA|SkCpu::VFP_FP16)) {
-        return {
-        #define M(stage) ASM(stage, vfp4),
-            { SK_RASTER_PIPELINE_STAGES(M) },
-            2, M(start_pipeline) M(just_return)
-        #undef M
-        };
-    }
-=======
 #if !SK_JUMPER_USE_ASSEMBLY
     // We'll just run baseline code.
->>>>>>> 773868fd
 
 #elif defined(__x86_64__) || defined(_M_X64)
     #if !defined(_MSC_VER)  // No _skx stages for Windows yet.
