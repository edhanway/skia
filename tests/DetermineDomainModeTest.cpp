--- conflicted
+++ resolved
@@ -307,13 +307,7 @@
                          insetAmount, halfFilterWidth, 0, name);
 }
 
-<<<<<<< HEAD
-#ifndef SK_DISABLE_DEFERRED_PROXIES
-
-static void proxy_test(skiatest::Reporter* reporter, GrResourceProvider* resourceProvider) {
-=======
 static void proxy_test(skiatest::Reporter* reporter, GrProxyProvider* proxyProvider) {
->>>>>>> 773868fd
     GrTextureProducer_TestAccess::DomainMode actualMode, expectedMode;
     SkRect actualDomainRect;
 
@@ -389,6 +383,4 @@
     proxy_test(reporter, context->contextPriv().proxyProvider());
 }
 
-#endif
-
 #endif