/*
 * Copyright 2016 Google Inc.
 *
 * Use of this source code is governed by a BSD-style license that can be
 * found in the LICENSE file.
 */

// This is a GPU-backend specific test.

#include "tests/Test.h"

#include "include/gpu/GrTexture.h"
#include "src/gpu/GrContextPriv.h"
#include "src/gpu/GrProxyProvider.h"
#include "src/gpu/GrRenderTargetProxy.h"
#include "src/gpu/GrResourceProvider.h"
#include "src/gpu/GrSurfaceProxy.h"
#include "src/gpu/GrTextureProxy.h"
<<<<<<< HEAD

static const int kWidthHeight = 128;

static void check_refs(skiatest::Reporter* reporter,
                       GrTextureProxy* proxy,
                       int32_t expectedProxyRefs,
                       int32_t expectedBackingRefs) {
    int32_t actualProxyRefs = proxy->refCnt();
    int32_t actualBackingRefs = proxy->testingOnly_getBackingRefCnt();

    SkASSERT(actualProxyRefs == expectedProxyRefs);
    SkASSERT(actualBackingRefs == expectedBackingRefs);

    REPORTER_ASSERT(reporter, actualProxyRefs == expectedProxyRefs);
    REPORTER_ASSERT(reporter, actualBackingRefs == expectedBackingRefs);
}

static sk_sp<GrTextureProxy> make_deferred(GrContext* context) {
    GrProxyProvider* proxyProvider = context->priv().proxyProvider();
    const GrCaps* caps = context->priv().caps();

=======
#include "tests/TestUtils.h"

static const int kWidthHeight = 128;

static sk_sp<GrTextureProxy> make_deferred(GrContext* context) {
    GrProxyProvider* proxyProvider = context->priv().proxyProvider();
    const GrCaps* caps = context->priv().caps();

>>>>>>> f2d47bda
    GrSurfaceDesc desc;
    desc.fWidth = kWidthHeight;
    desc.fHeight = kWidthHeight;
    desc.fConfig = kRGBA_8888_GrPixelConfig;

    const GrBackendFormat format = caps->getDefaultBackendFormat(GrColorType::kRGBA_8888,
                                                                 GrRenderable::kYes);
    return proxyProvider->createProxy(format, desc, GrRenderable::kYes, 1,
                                      kBottomLeft_GrSurfaceOrigin, GrMipMapped::kNo,
                                      SkBackingFit::kApprox, SkBudgeted::kYes, GrProtected::kNo);
}

static sk_sp<GrTextureProxy> make_wrapped(GrContext* context) {
    GrProxyProvider* proxyProvider = context->priv().proxyProvider();

    return proxyProvider->testingOnly_createInstantiatedProxy(
            {kWidthHeight, kWidthHeight}, GrColorType::kRGBA_8888, GrRenderable::kYes, 1,
            kBottomLeft_GrSurfaceOrigin, SkBackingFit::kExact, SkBudgeted::kNo, GrProtected::kNo);
}

DEF_GPUTEST_FOR_RENDERING_CONTEXTS(ProxyRefTest, reporter, ctxInfo) {
    GrResourceProvider* resourceProvider = ctxInfo.grContext()->priv().resourceProvider();

    for (auto make : { make_deferred, make_wrapped }) {
        // An extra ref
        {
            sk_sp<GrTextureProxy> proxy((*make)(ctxInfo.grContext()));
            if (proxy) {
                sk_sp<GrTextureProxy> extraRef(proxy);

                int backingRefs = proxy->isInstantiated() ? 1 : -1;

<<<<<<< HEAD
                check_refs(reporter, proxy.get(), 2, backingRefs);

                proxy->instantiate(resourceProvider);

                check_refs(reporter, proxy.get(), 2, 1);
            }
            check_refs(reporter, proxy.get(), 1, 1);
=======
                check_single_threaded_proxy_refs(reporter, proxy.get(), 2, backingRefs);

                proxy->instantiate(resourceProvider);

                check_single_threaded_proxy_refs(reporter, proxy.get(), 2, 1);
            }
            check_single_threaded_proxy_refs(reporter, proxy.get(), 1, 1);
>>>>>>> f2d47bda
        }

        // Multiple normal refs
        {
            sk_sp<GrTextureProxy> proxy((*make)(ctxInfo.grContext()));
            if (proxy.get()) {
                proxy->ref();
                proxy->ref();

                int backingRefs = proxy->isInstantiated() ? 1 : -1;

<<<<<<< HEAD
                check_refs(reporter, proxy.get(), 3, backingRefs);

                proxy->instantiate(resourceProvider);

                check_refs(reporter, proxy.get(), 3, 1);
=======
                check_single_threaded_proxy_refs(reporter, proxy.get(), 3, backingRefs);

                proxy->instantiate(resourceProvider);

                check_single_threaded_proxy_refs(reporter, proxy.get(), 3, 1);
>>>>>>> f2d47bda

                proxy->unref();
                proxy->unref();
            }
<<<<<<< HEAD
            check_refs(reporter, proxy.get(), 1, 1);
=======
            check_single_threaded_proxy_refs(reporter, proxy.get(), 1, 1);
>>>>>>> f2d47bda
        }

        // Continue using (reffing) proxy after instantiation
        {
            sk_sp<GrTextureProxy> proxy((*make)(ctxInfo.grContext()));
            if (proxy) {
                sk_sp<GrTextureProxy> firstExtraRef(proxy);

                int backingRefs = proxy->isInstantiated() ? 1 : -1;

<<<<<<< HEAD
                check_refs(reporter, proxy.get(), 2, backingRefs);

                proxy->instantiate(resourceProvider);

                check_refs(reporter, proxy.get(), 2, 1);

                sk_sp<GrTextureProxy> secondExtraRef(proxy);
                check_refs(reporter, proxy.get(), 3, 1);
            }
            check_refs(reporter, proxy.get(), 1, 1);
=======
                check_single_threaded_proxy_refs(reporter, proxy.get(), 2, backingRefs);

                proxy->instantiate(resourceProvider);

                check_single_threaded_proxy_refs(reporter, proxy.get(), 2, 1);

                sk_sp<GrTextureProxy> secondExtraRef(proxy);
                check_single_threaded_proxy_refs(reporter, proxy.get(), 3, 1);
            }
            check_single_threaded_proxy_refs(reporter, proxy.get(), 1, 1);
>>>>>>> f2d47bda
        }
    }
}<|MERGE_RESOLUTION|>--- conflicted
+++ resolved
@@ -16,29 +16,6 @@
 #include "src/gpu/GrResourceProvider.h"
 #include "src/gpu/GrSurfaceProxy.h"
 #include "src/gpu/GrTextureProxy.h"
-<<<<<<< HEAD
-
-static const int kWidthHeight = 128;
-
-static void check_refs(skiatest::Reporter* reporter,
-                       GrTextureProxy* proxy,
-                       int32_t expectedProxyRefs,
-                       int32_t expectedBackingRefs) {
-    int32_t actualProxyRefs = proxy->refCnt();
-    int32_t actualBackingRefs = proxy->testingOnly_getBackingRefCnt();
-
-    SkASSERT(actualProxyRefs == expectedProxyRefs);
-    SkASSERT(actualBackingRefs == expectedBackingRefs);
-
-    REPORTER_ASSERT(reporter, actualProxyRefs == expectedProxyRefs);
-    REPORTER_ASSERT(reporter, actualBackingRefs == expectedBackingRefs);
-}
-
-static sk_sp<GrTextureProxy> make_deferred(GrContext* context) {
-    GrProxyProvider* proxyProvider = context->priv().proxyProvider();
-    const GrCaps* caps = context->priv().caps();
-
-=======
 #include "tests/TestUtils.h"
 
 static const int kWidthHeight = 128;
@@ -47,7 +24,6 @@
     GrProxyProvider* proxyProvider = context->priv().proxyProvider();
     const GrCaps* caps = context->priv().caps();
 
->>>>>>> f2d47bda
     GrSurfaceDesc desc;
     desc.fWidth = kWidthHeight;
     desc.fHeight = kWidthHeight;
@@ -80,15 +56,6 @@
 
                 int backingRefs = proxy->isInstantiated() ? 1 : -1;
 
-<<<<<<< HEAD
-                check_refs(reporter, proxy.get(), 2, backingRefs);
-
-                proxy->instantiate(resourceProvider);
-
-                check_refs(reporter, proxy.get(), 2, 1);
-            }
-            check_refs(reporter, proxy.get(), 1, 1);
-=======
                 check_single_threaded_proxy_refs(reporter, proxy.get(), 2, backingRefs);
 
                 proxy->instantiate(resourceProvider);
@@ -96,7 +63,6 @@
                 check_single_threaded_proxy_refs(reporter, proxy.get(), 2, 1);
             }
             check_single_threaded_proxy_refs(reporter, proxy.get(), 1, 1);
->>>>>>> f2d47bda
         }
 
         // Multiple normal refs
@@ -108,28 +74,16 @@
 
                 int backingRefs = proxy->isInstantiated() ? 1 : -1;
 
-<<<<<<< HEAD
-                check_refs(reporter, proxy.get(), 3, backingRefs);
-
-                proxy->instantiate(resourceProvider);
-
-                check_refs(reporter, proxy.get(), 3, 1);
-=======
                 check_single_threaded_proxy_refs(reporter, proxy.get(), 3, backingRefs);
 
                 proxy->instantiate(resourceProvider);
 
                 check_single_threaded_proxy_refs(reporter, proxy.get(), 3, 1);
->>>>>>> f2d47bda
 
                 proxy->unref();
                 proxy->unref();
             }
-<<<<<<< HEAD
-            check_refs(reporter, proxy.get(), 1, 1);
-=======
             check_single_threaded_proxy_refs(reporter, proxy.get(), 1, 1);
->>>>>>> f2d47bda
         }
 
         // Continue using (reffing) proxy after instantiation
@@ -140,18 +94,6 @@
 
                 int backingRefs = proxy->isInstantiated() ? 1 : -1;
 
-<<<<<<< HEAD
-                check_refs(reporter, proxy.get(), 2, backingRefs);
-
-                proxy->instantiate(resourceProvider);
-
-                check_refs(reporter, proxy.get(), 2, 1);
-
-                sk_sp<GrTextureProxy> secondExtraRef(proxy);
-                check_refs(reporter, proxy.get(), 3, 1);
-            }
-            check_refs(reporter, proxy.get(), 1, 1);
-=======
                 check_single_threaded_proxy_refs(reporter, proxy.get(), 2, backingRefs);
 
                 proxy->instantiate(resourceProvider);
@@ -162,7 +104,6 @@
                 check_single_threaded_proxy_refs(reporter, proxy.get(), 3, 1);
             }
             check_single_threaded_proxy_refs(reporter, proxy.get(), 1, 1);
->>>>>>> f2d47bda
         }
     }
 }