/*
 * Copyright 2016 Google Inc.
 *
 * Use of this source code is governed by a BSD-style license that can be
 * found in the LICENSE file.
 */

#include "GrClipStackClip.h"

#include "GrAppliedClip.h"
#include "GrContextPriv.h"
#include "GrDrawingManager.h"
#include "GrRenderTargetContextPriv.h"
#include "GrFixedClip.h"
#include "GrGpuResourcePriv.h"
#include "GrRenderTargetPriv.h"
#include "GrStencilAttachment.h"
#include "GrSWMaskHelper.h"
#include "effects/GrConvexPolyEffect.h"
#include "effects/GrRRectEffect.h"
#include "effects/GrTextureDomain.h"

typedef SkClipStack::Element Element;
typedef GrReducedClip::InitialState InitialState;
typedef GrReducedClip::ElementList ElementList;

static const int kMaxAnalyticElements = 4;

bool GrClipStackClip::quickContains(const SkRect& rect) const {
    if (!fStack || fStack->isWideOpen()) {
        return true;
    }
    return fStack->quickContains(rect.makeOffset(SkIntToScalar(fOrigin.x()),
                                                 SkIntToScalar(fOrigin.y())));
}

bool GrClipStackClip::quickContains(const SkRRect& rrect) const {
    if (!fStack || fStack->isWideOpen()) {
        return true;
    }
    return fStack->quickContains(rrect.makeOffset(SkIntToScalar(fOrigin.fX),
                                                  SkIntToScalar(fOrigin.fY)));
}

bool GrClipStackClip::isRRect(const SkRect& origRTBounds, SkRRect* rr, bool* aa) const {
    if (!fStack) {
        return false;
    }
    const SkRect* rtBounds = &origRTBounds;
    SkRect tempRTBounds;
    bool origin = fOrigin.fX || fOrigin.fY;
    if (origin) {
        tempRTBounds = origRTBounds;
        tempRTBounds.offset(SkIntToScalar(fOrigin.fX), SkIntToScalar(fOrigin.fY));
        rtBounds = &tempRTBounds;
    }
    if (fStack->isRRect(*rtBounds, rr, aa)) {
        if (origin) {
            rr->offset(-SkIntToScalar(fOrigin.fX), -SkIntToScalar(fOrigin.fY));
        }
        return true;
    }
    return false;
}

void GrClipStackClip::getConservativeBounds(int width, int height, SkIRect* devResult,
                                            bool* isIntersectionOfRects) const {
    if (!fStack) {
        devResult->setXYWH(0, 0, width, height);
        if (isIntersectionOfRects) {
            *isIntersectionOfRects = true;
        }
        return;
    }
    SkRect devBounds;
    fStack->getConservativeBounds(-fOrigin.x(), -fOrigin.y(), width, height, &devBounds,
                                  isIntersectionOfRects);
    devBounds.roundOut(devResult);
}

////////////////////////////////////////////////////////////////////////////////
// set up the draw state to enable the aa clipping mask.
static sk_sp<GrFragmentProcessor> create_fp_for_mask(GrTexture* result,
                                                     const SkIRect &devBound) {
    SkIRect domainTexels = SkIRect::MakeWH(devBound.width(), devBound.height());
    return GrDeviceSpaceTextureDecalFragmentProcessor::Make(result, domainTexels,
                                                            {devBound.fLeft, devBound.fTop});
}

// Does the path in 'element' require SW rendering? If so, return true (and,
// optionally, set 'prOut' to NULL. If not, return false (and, optionally, set
// 'prOut' to the non-SW path renderer that will do the job).
bool GrClipStackClip::PathNeedsSWRenderer(GrContext* context,
                                          bool hasUserStencilSettings,
                                          const GrRenderTargetContext* renderTargetContext,
                                          const SkMatrix& viewMatrix,
                                          const Element* element,
                                          GrPathRenderer** prOut,
                                          bool needsStencil) {
    if (Element::kRect_Type == element->getType()) {
        // rects can always be drawn directly w/o using the software path
        // TODO: skip rrects once we're drawing them directly.
        if (prOut) {
            *prOut = nullptr;
        }
        return false;
    } else {
        // We shouldn't get here with an empty clip element.
        SkASSERT(Element::kEmpty_Type != element->getType());

        // the gpu alpha mask will draw the inverse paths as non-inverse to a temp buffer
        SkPath path;
        element->asPath(&path);
        if (path.isInverseFillType()) {
            path.toggleInverseFillType();
        }

        GrPathRendererChain::DrawType type;

        if (needsStencil) {
            type = element->isAA()
                            ? GrPathRendererChain::kStencilAndColorAntiAlias_DrawType
                            : GrPathRendererChain::kStencilAndColor_DrawType;
        } else {
            type = element->isAA()
                            ? GrPathRendererChain::kColorAntiAlias_DrawType
                            : GrPathRendererChain::kColor_DrawType;
        }

        GrShape shape(path, GrStyle::SimpleFill());
        GrPathRenderer::CanDrawPathArgs canDrawArgs;
        canDrawArgs.fShaderCaps = context->caps()->shaderCaps();
        canDrawArgs.fViewMatrix = &viewMatrix;
        canDrawArgs.fShape = &shape;
        canDrawArgs.fAntiAlias = element->isAA();
        canDrawArgs.fHasUserStencilSettings = hasUserStencilSettings;
        canDrawArgs.fIsStencilBufferMSAA = renderTargetContext->isStencilBufferMultisampled();

        // the 'false' parameter disallows use of the SW path renderer
        GrPathRenderer* pr =
            context->contextPriv().drawingManager()->getPathRenderer(canDrawArgs, false, type);
        if (prOut) {
            *prOut = pr;
        }
        return SkToBool(!pr);
    }
}

/*
 * This method traverses the clip stack to see if the GrSoftwarePathRenderer
 * will be used on any element. If so, it returns true to indicate that the
 * entire clip should be rendered in SW and then uploaded en masse to the gpu.
 */
bool GrClipStackClip::UseSWOnlyPath(GrContext* context,
                                    bool hasUserStencilSettings,
                                    const GrRenderTargetContext* renderTargetContext,
                                    const GrReducedClip& reducedClip) {
    // TODO: generalize this function so that when
    // a clip gets complex enough it can just be done in SW regardless
    // of whether it would invoke the GrSoftwarePathRenderer.

    // Set the matrix so that rendered clip elements are transformed to mask space from clip
    // space.
    SkMatrix translate;
    translate.setTranslate(SkIntToScalar(-reducedClip.left()), SkIntToScalar(-reducedClip.top()));

    for (ElementList::Iter iter(reducedClip.elements()); iter.get(); iter.next()) {
        const Element* element = iter.get();

        SkCanvas::ClipOp op = element->getOp();
        bool invert = element->isInverseFilled();
        bool needsStencil = invert ||
                            SkCanvas::kIntersect_Op == op || SkCanvas::kReverseDifference_Op == op;

        if (PathNeedsSWRenderer(context, hasUserStencilSettings,
                                renderTargetContext, translate, element, nullptr, needsStencil)) {
            return true;
        }
    }
    return false;
}

static bool get_analytic_clip_processor(const ElementList& elements,
                                        bool abortIfAA,
                                        const SkVector& clipToRTOffset,
                                        const SkRect& drawBounds,
                                        sk_sp<GrFragmentProcessor>* resultFP) {
    SkRect boundsInClipSpace;
    boundsInClipSpace = drawBounds.makeOffset(-clipToRTOffset.fX, -clipToRTOffset.fY);
    SkASSERT(elements.count() <= kMaxAnalyticElements);
    SkSTArray<kMaxAnalyticElements, sk_sp<GrFragmentProcessor>> fps;
    ElementList::Iter iter(elements);
    while (iter.get()) {
        SkCanvas::ClipOp op = iter.get()->getOp();
        bool invert;
        bool skip = false;
        switch (op) {
            case SkRegion::kReplace_Op:
                SkASSERT(iter.get() == elements.head());
                // Fallthrough, handled same as intersect.
            case SkRegion::kIntersect_Op:
                invert = false;
                if (iter.get()->contains(boundsInClipSpace)) {
                    skip = true;
                }
                break;
            case SkRegion::kDifference_Op:
                invert = true;
                // We don't currently have a cheap test for whether a rect is fully outside an
                // element's primitive, so don't attempt to set skip.
                break;
            default:
                return false;
        }
        if (!skip) {
            GrPrimitiveEdgeType edgeType;
            if (iter.get()->isAA()) {
                if (abortIfAA) {
                    return false;
                }
                edgeType =
                    invert ? kInverseFillAA_GrProcessorEdgeType : kFillAA_GrProcessorEdgeType;
            } else {
                edgeType =
                    invert ? kInverseFillBW_GrProcessorEdgeType : kFillBW_GrProcessorEdgeType;
            }

            switch (iter.get()->getType()) {
                case SkClipStack::Element::kPath_Type:
                    fps.emplace_back(GrConvexPolyEffect::Make(edgeType, iter.get()->getPath(),
                                                              &clipToRTOffset));
                    break;
                case SkClipStack::Element::kRRect_Type: {
                    SkRRect rrect = iter.get()->getRRect();
                    rrect.offset(clipToRTOffset.fX, clipToRTOffset.fY);
                    fps.emplace_back(GrRRectEffect::Make(edgeType, rrect));
                    break;
                }
                case SkClipStack::Element::kRect_Type: {
                    SkRect rect = iter.get()->getRect();
                    rect.offset(clipToRTOffset.fX, clipToRTOffset.fY);
                    fps.emplace_back(GrConvexPolyEffect::Make(edgeType, rect));
                    break;
                }
                default:
                    break;
            }
            if (!fps.back()) {
                return false;
            }
        }
        iter.next();
    }

    *resultFP = nullptr;
    if (fps.count()) {
        *resultFP = GrFragmentProcessor::RunInSeries(fps.begin(), fps.count());
    }
    return true;
}

////////////////////////////////////////////////////////////////////////////////
// sort out what kind of clip mask needs to be created: alpha, stencil,
// scissor, or entirely software
bool GrClipStackClip::apply(GrContext* context, GrRenderTargetContext* renderTargetContext,
                            bool useHWAA, bool hasUserStencilSettings, GrAppliedClip* out) const {
    if (!fStack || fStack->isWideOpen()) {
        return true;
    }

    SkRect devBounds = SkRect::MakeIWH(renderTargetContext->width(), renderTargetContext->height());
    if (!devBounds.intersect(out->clippedDrawBounds())) {
        return false;
    }

    const SkScalar clipX = SkIntToScalar(fOrigin.x()),
                   clipY = SkIntToScalar(fOrigin.y());

    SkRect clipSpaceDevBounds = devBounds.makeOffset(clipX, clipY);
    const GrReducedClip reducedClip(*fStack, clipSpaceDevBounds,
                                    renderTargetContext->priv().maxWindowRectangles());

    if (reducedClip.hasIBounds() &&
        !GrClip::IsInsideClip(reducedClip.ibounds(), clipSpaceDevBounds)) {
        SkIRect scissorSpaceIBounds(reducedClip.ibounds());
        scissorSpaceIBounds.offset(-fOrigin);
        out->addScissor(scissorSpaceIBounds);
    }

    if (!reducedClip.windowRectangles().empty()) {
        out->addWindowRectangles(reducedClip.windowRectangles(), fOrigin,
                                 GrWindowRectsState::Mode::kExclusive);
    }

    if (reducedClip.elements().isEmpty()) {
        return InitialState::kAllIn == reducedClip.initialState();
    }

#ifdef SK_DEBUG
    SkASSERT(reducedClip.hasIBounds());
<<<<<<< HEAD
    SkIRect rtIBounds = SkIRect::MakeWH(drawContext->width(), drawContext->height());
=======
    SkIRect rtIBounds = SkIRect::MakeWH(renderTargetContext->width(),
                                        renderTargetContext->height());
>>>>>>> 0fe5f097
    SkIRect clipIBounds = reducedClip.ibounds().makeOffset(-fOrigin.x(), -fOrigin.y());
    SkASSERT(rtIBounds.contains(clipIBounds)); // Mask shouldn't be larger than the RT.
#endif

    // An element count of 4 was chosen because of the common pattern in Blink of:
    //   isect RR
    //   diff  RR
    //   isect convex_poly
    //   isect convex_poly
    // when drawing rounded div borders. This could probably be tuned based on a
    // configuration's relative costs of switching RTs to generate a mask vs
    // longer shaders.
    if (reducedClip.elements().count() <= kMaxAnalyticElements) {
        // When there are multiple samples we want to do per-sample clipping, not compute a
        // fractional pixel coverage.
        bool disallowAnalyticAA = renderTargetContext->isStencilBufferMultisampled();
        if (disallowAnalyticAA && !renderTargetContext->numColorSamples()) {
            // With a single color sample, any coverage info is lost from color once it hits the
            // color buffer anyway, so we may as well use coverage AA if nothing else in the pipe
            // is multisampled.
            disallowAnalyticAA = useHWAA || hasUserStencilSettings;
        }
        sk_sp<GrFragmentProcessor> clipFP;
        if (reducedClip.requiresAA() &&
            get_analytic_clip_processor(reducedClip.elements(), disallowAnalyticAA,
                                        {-clipX, -clipY}, devBounds, &clipFP)) {
            out->addCoverageFP(std::move(clipFP));
            return true;
        }
    }

    // If the stencil buffer is multisampled we can use it to do everything.
    if (!renderTargetContext->isStencilBufferMultisampled() && reducedClip.requiresAA()) {
        sk_sp<GrTexture> result;
        if (UseSWOnlyPath(context, hasUserStencilSettings, renderTargetContext, reducedClip)) {
            // The clip geometry is complex enough that it will be more efficient to create it
            // entirely in software
            result = CreateSoftwareClipMask(context->textureProvider(), reducedClip);
        } else {
            result = CreateAlphaClipMask(context, reducedClip);
            // If createAlphaClipMask fails it means UseSWOnlyPath has a bug
            SkASSERT(result);
        }

        if (result) {
            // The mask's top left coord should be pinned to the rounded-out top left corner of
            // clipSpace bounds. We determine the mask's position WRT to the render target here.
            SkIRect rtSpaceMaskBounds = reducedClip.ibounds();
            rtSpaceMaskBounds.offset(-fOrigin);
            out->addCoverageFP(create_fp_for_mask(result.get(), rtSpaceMaskBounds));
            return true;
        }
        // if alpha clip mask creation fails fall through to the non-AA code paths
    }

    GrRenderTarget* rt = renderTargetContext->accessRenderTarget();

    // use the stencil clip if we can't represent the clip as a rectangle.
    if (!context->resourceProvider()->attachStencilAttachment(rt)) {
        SkDebugf("WARNING: failed to attach stencil buffer for clip mask. Clip will be ignored.\n");
        return true;
    }

    // This relies on the property that a reduced sub-rect of the last clip will contain all the
    // relevant window rectangles that were in the last clip. This subtle requirement will go away
    // after clipping is overhauled.
    if (renderTargetContext->priv().mustRenderClip(reducedClip.elementsGenID(),
                                                   reducedClip.ibounds(), fOrigin)) {
        reducedClip.drawStencilClipMask(context, renderTargetContext, fOrigin);
        renderTargetContext->priv().setLastClip(reducedClip.elementsGenID(), reducedClip.ibounds(),
                                                fOrigin);
    }
    out->addStencilClip();
    return true;
}

////////////////////////////////////////////////////////////////////////////////
// Create a 8-bit clip mask in alpha

static void GetClipMaskKey(int32_t clipGenID, const SkIRect& bounds, GrUniqueKey* key) {
    static const GrUniqueKey::Domain kDomain = GrUniqueKey::GenerateDomain();
    GrUniqueKey::Builder builder(key, kDomain, 3);
    builder[0] = clipGenID;
    // SkToS16 because image filters outset layers to a size indicated by the filter, which can
    // sometimes result in negative coordinates from clip space.
    builder[1] = SkToS16(bounds.fLeft) | (SkToS16(bounds.fRight) << 16);
    builder[2] = SkToS16(bounds.fTop) | (SkToS16(bounds.fBottom) << 16);
}

sk_sp<GrTexture> GrClipStackClip::CreateAlphaClipMask(GrContext* context,
                                                      const GrReducedClip& reducedClip) {
    GrResourceProvider* resourceProvider = context->resourceProvider();
    GrUniqueKey key;
    GetClipMaskKey(reducedClip.elementsGenID(), reducedClip.ibounds(), &key);
    if (GrTexture* texture = resourceProvider->findAndRefTextureByUniqueKey(key)) {
        return sk_sp<GrTexture>(texture);
    }

    sk_sp<GrRenderTargetContext> rtc(context->makeRenderTargetContextWithFallback(
                                                                             SkBackingFit::kApprox,
                                                                             reducedClip.width(),
                                                                             reducedClip.height(),
                                                                             kAlpha_8_GrPixelConfig,
                                                                             nullptr));
    if (!rtc) {
        return nullptr;
    }

    if (!reducedClip.drawAlphaClipMask(rtc.get())) {
        return nullptr;
    }

    sk_sp<GrTexture> texture(rtc->asTexture());
    SkASSERT(texture);
    texture->resourcePriv().setUniqueKey(key);
    return texture;
}

sk_sp<GrTexture> GrClipStackClip::CreateSoftwareClipMask(GrTextureProvider* texProvider,
                                                         const GrReducedClip& reducedClip) {
    GrUniqueKey key;
    GetClipMaskKey(reducedClip.elementsGenID(), reducedClip.ibounds(), &key);
    if (GrTexture* texture = texProvider->findAndRefTextureByUniqueKey(key)) {
        return sk_sp<GrTexture>(texture);
    }

    // The mask texture may be larger than necessary. We round out the clip space bounds and pin
    // the top left corner of the resulting rect to the top left of the texture.
    SkIRect maskSpaceIBounds = SkIRect::MakeWH(reducedClip.width(), reducedClip.height());

    GrSWMaskHelper helper(texProvider);

    // Set the matrix so that rendered clip elements are transformed to mask space from clip
    // space.
    SkMatrix translate;
    translate.setTranslate(SkIntToScalar(-reducedClip.left()), SkIntToScalar(-reducedClip.top()));

    if (!helper.init(maskSpaceIBounds, &translate)) {
        return nullptr;
    }
    helper.clear(InitialState::kAllIn == reducedClip.initialState() ? 0xFF : 0x00);

    for (ElementList::Iter iter(reducedClip.elements()); iter.get(); iter.next()) {
        const Element* element = iter.get();
        SkCanvas::ClipOp op = element->getOp();

        if (SkCanvas::kIntersect_Op == op || SkCanvas::kReverseDifference_Op == op) {
            // Intersect and reverse difference require modifying pixels outside of the geometry
            // that is being "drawn". In both cases we erase all the pixels outside of the geometry
            // but leave the pixels inside the geometry alone. For reverse difference we invert all
            // the pixels before clearing the ones outside the geometry.
            if (SkCanvas::kReverseDifference_Op == op) {
                SkRect temp = SkRect::Make(reducedClip.ibounds());
                // invert the entire scene
                helper.drawRect(temp, SkRegion::kXOR_Op, false, 0xFF);
            }
            SkPath clipPath;
            element->asPath(&clipPath);
            clipPath.toggleInverseFillType();
            GrShape shape(clipPath, GrStyle::SimpleFill());
            helper.drawShape(shape, SkRegion::kReplace_Op, element->isAA(), 0x00);
            continue;
        }

        // The other ops (union, xor, diff) only affect pixels inside
        // the geometry so they can just be drawn normally
        if (Element::kRect_Type == element->getType()) {
            helper.drawRect(element->getRect(), (SkRegion::Op)op, element->isAA(), 0xFF);
        } else {
            SkPath path;
            element->asPath(&path);
            GrShape shape(path, GrStyle::SimpleFill());
            helper.drawShape(shape, (SkRegion::Op)op, element->isAA(), 0xFF);
        }
    }

    // Allocate clip mask texture
    GrSurfaceDesc desc;
    desc.fWidth = reducedClip.width();
    desc.fHeight = reducedClip.height();
    desc.fConfig = kAlpha_8_GrPixelConfig;

    sk_sp<GrTexture> result(texProvider->createApproxTexture(desc));
    if (!result) {
        return nullptr;
    }
    result->resourcePriv().setUniqueKey(key);

    helper.toTexture(result.get());

    return result;
}<|MERGE_RESOLUTION|>--- conflicted
+++ resolved
@@ -298,12 +298,8 @@
 
 #ifdef SK_DEBUG
     SkASSERT(reducedClip.hasIBounds());
-<<<<<<< HEAD
-    SkIRect rtIBounds = SkIRect::MakeWH(drawContext->width(), drawContext->height());
-=======
     SkIRect rtIBounds = SkIRect::MakeWH(renderTargetContext->width(),
                                         renderTargetContext->height());
->>>>>>> 0fe5f097
     SkIRect clipIBounds = reducedClip.ibounds().makeOffset(-fOrigin.x(), -fOrigin.y());
     SkASSERT(rtIBounds.contains(clipIBounds)); // Mask shouldn't be larger than the RT.
 #endif
