--- conflicted
+++ resolved
@@ -580,12 +580,8 @@
     sources += [ "src/gpu/gl/egl/GrGLMakeNativeInterface_egl.cpp" ]
     libs += [ "EGL" ]
   } else if (is_linux) {
-<<<<<<< HEAD
-    sources += [ "src/gpu/gl/glx/GrGLCreateNativeInterface_glx.cpp" ]
+    sources += [ "src/gpu/gl/glx/GrGLMakeNativeInterface_glx.cpp" ]
     # GPU is not linked in, but loaded at runtime
-=======
-    sources += [ "src/gpu/gl/glx/GrGLMakeNativeInterface_glx.cpp" ]
->>>>>>> 773868fd
     libs += [
       # "GL",
       # "GLU",
@@ -594,15 +590,9 @@
   } else if (is_mac) {
     sources += [ "src/gpu/gl/mac/GrGLMakeNativeInterface_mac.cpp" ]
   } else if (is_ios) {
-<<<<<<< HEAD
-    sources += [ "src/gpu/gl/iOS/GrGLCreateNativeInterface_iOS.cpp" ]
+    sources += [ "src/gpu/gl/iOS/GrGLMakeNativeInterface_iOS.cpp" ]
   } else if (is_win && !is_winrt) {
-    sources += [ "src/gpu/gl/win/GrGLCreateNativeInterface_win.cpp" ]
-=======
-    sources += [ "src/gpu/gl/iOS/GrGLMakeNativeInterface_iOS.cpp" ]
-  } else if (is_win) {
     sources += [ "src/gpu/gl/win/GrGLMakeNativeInterface_win.cpp" ]
->>>>>>> 773868fd
     libs += [ "OpenGL32.lib" ]
   } else {
     sources += [ "src/gpu/gl/GrGLMakeNativeInterface_none.cpp" ]
@@ -851,6 +841,7 @@
     sources += [
       "src/fonts/SkFontMgr_indirect.cpp",
       "src/ports/SkDebug_win.cpp",
+      "src/ports/SkFontHost_win.cpp",
       "src/ports/SkFontMgr_win_dw.cpp",
       "src/ports/SkFontMgr_win_dw_factory.cpp",
       "src/ports/SkImageEncoder_WIC.cpp",
@@ -861,23 +852,6 @@
       "src/ports/SkTLS_win.cpp",
       "src/ports/SkTypeface_win_dw.cpp",
     ]
-<<<<<<< HEAD
-    if (!is_winrt) {
-      sources += [ "src/ports/SkFontHost_win.cpp" ]
-    }
-    if (skia_use_gdi) {
-      sources += [ "src/ports/SkFontMgr_win_gdi_factory.cpp" ]
-      libs += [
-        "Gdi32.lib",
-        "Usp10.lib",
-      ]
-    } else {
-      sources += [ "src/ports/SkFontMgr_win_dw_factory.cpp" ]
-    }
-    sources -=
-        [ get_path_info("src/utils/SkThreadUtils_pthread.cpp", "abspath") ]
-=======
->>>>>>> 773868fd
     libs += [
       "FontSub.lib",
       "Gdi32.lib",
