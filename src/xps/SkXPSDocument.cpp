--- conflicted
+++ resolved
@@ -75,8 +75,7 @@
 
 ///////////////////////////////////////////////////////////////////////////////
 
-<<<<<<< HEAD
-sk_sp<SkDocument> SkDocument::MakeXPS(SkWStream* stream,
+sk_sp<SkDocument> SkXPS::MakeDocument(SkWStream* stream,
                                       SkScalar dpi) {
     IXpsOMObjectFactory* factory = nullptr;
     auto hr = CoCreateInstance(
@@ -87,13 +86,10 @@
     if (!SUCCEEDED(hr)) {
         return nullptr;
     }
-    return SkDocument::MakeXPS (stream, factory, dpi);
+    return SkXPS::MakeDocument (stream, factory, dpi);
 }
 
-sk_sp<SkDocument> SkDocument::MakeXPS(SkWStream* stream,
-=======
 sk_sp<SkDocument> SkXPS::MakeDocument(SkWStream* stream,
->>>>>>> bc8994cb
                                       IXpsOMObjectFactory* factoryPtr,
                                       SkScalar dpi) {
     SkTScopedComPtr<IXpsOMObjectFactory> factory(SkSafeRefComPtr(factoryPtr));
