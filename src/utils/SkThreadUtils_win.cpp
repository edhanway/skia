/*
 * Copyright 2017 Google Inc.
 *
 * Use of this source code is governed by a BSD-style license that can be
 * found in the LICENSE file.
 */

<<<<<<< HEAD
#include "SkTypes.h"
#if defined(SK_BUILD_FOR_WIN32)

#include "SkThreadUtils.h"
#include "SkThreadUtils_win.h"

SkThread_WinData::SkThread_WinData(SkThread::entryPointProc entryPoint, void* data)
    : fHandle(nullptr)
    , fParam(data)
    , fThreadId(0)
    , fEntryPoint(entryPoint)
    , fStarted(false)
{
    fCancelEvent = CreateEvent(
        nullptr,  // default security attributes
        false, //auto reset
        false, //not signaled
        nullptr); //no name
}

SkThread_WinData::~SkThread_WinData() {
    CloseHandle(fCancelEvent);
}

static DWORD WINAPI thread_start(LPVOID data) {
    SkThread_WinData* winData = static_cast<SkThread_WinData*>(data);

    //See if this thread was canceled before starting.
    if (WaitForSingleObject(winData->fCancelEvent, 0) == WAIT_OBJECT_0) {
        return 0;
    }

    winData->fEntryPoint(winData->fParam);
    return 0;
}

SkThread::SkThread(entryPointProc entryPoint, void* data) {
    SkThread_WinData* winData = new SkThread_WinData(entryPoint, data);
    fData = winData;

    if (nullptr == winData->fCancelEvent) {
        return;
    }

    winData->fHandle = CreateThread(
        nullptr,                   // default security attributes
        0,                      // use default stack size
        thread_start,           // thread function name (proxy)
        winData,                // argument to thread function (proxy args)
        CREATE_SUSPENDED,       // we used to set processor affinity, which needed this
        &winData->fThreadId);   // returns the thread identifier
}

SkThread::~SkThread() {
    if (fData != nullptr) {
        SkThread_WinData* winData = static_cast<SkThread_WinData*>(fData);
        // If created thread but start was never called, kill the thread.
        if (winData->fHandle != nullptr && !winData->fStarted) {
            if (SetEvent(winData->fCancelEvent) != 0) {
                if (this->start()) {
                    this->join();
                }
            } else {
#ifndef SK_BUILD_FOR_WINRT
                //kill with prejudice
                TerminateThread(winData->fHandle, -1);
#endif // SK_BUILD_FOR_WINRT
            }
        }
        delete winData;
    }
}

bool SkThread::start() {
    SkThread_WinData* winData = static_cast<SkThread_WinData*>(fData);
    if (nullptr == winData->fHandle) {
        return false;
    }

    if (winData->fStarted) {
        return false;
    }
    winData->fStarted = -1 != ResumeThread(winData->fHandle);
    return winData->fStarted;
}

void SkThread::join() {
    SkThread_WinData* winData = static_cast<SkThread_WinData*>(fData);
    if (nullptr == winData->fHandle || !winData->fStarted) {
        return;
    }

    WaitForSingleObject(winData->fHandle, INFINITE);
}

#endif//defined(SK_BUILD_FOR_WIN32)
=======
// Nothing to see here.
//
// We just need to keep this file around until we do the song and dance
// to stop explicitly removing it from Chromium's GN build.
>>>>>>> 773868fd
<|MERGE_RESOLUTION|>--- conflicted
+++ resolved
@@ -5,106 +5,7 @@
  * found in the LICENSE file.
  */
 
-<<<<<<< HEAD
-#include "SkTypes.h"
-#if defined(SK_BUILD_FOR_WIN32)
-
-#include "SkThreadUtils.h"
-#include "SkThreadUtils_win.h"
-
-SkThread_WinData::SkThread_WinData(SkThread::entryPointProc entryPoint, void* data)
-    : fHandle(nullptr)
-    , fParam(data)
-    , fThreadId(0)
-    , fEntryPoint(entryPoint)
-    , fStarted(false)
-{
-    fCancelEvent = CreateEvent(
-        nullptr,  // default security attributes
-        false, //auto reset
-        false, //not signaled
-        nullptr); //no name
-}
-
-SkThread_WinData::~SkThread_WinData() {
-    CloseHandle(fCancelEvent);
-}
-
-static DWORD WINAPI thread_start(LPVOID data) {
-    SkThread_WinData* winData = static_cast<SkThread_WinData*>(data);
-
-    //See if this thread was canceled before starting.
-    if (WaitForSingleObject(winData->fCancelEvent, 0) == WAIT_OBJECT_0) {
-        return 0;
-    }
-
-    winData->fEntryPoint(winData->fParam);
-    return 0;
-}
-
-SkThread::SkThread(entryPointProc entryPoint, void* data) {
-    SkThread_WinData* winData = new SkThread_WinData(entryPoint, data);
-    fData = winData;
-
-    if (nullptr == winData->fCancelEvent) {
-        return;
-    }
-
-    winData->fHandle = CreateThread(
-        nullptr,                   // default security attributes
-        0,                      // use default stack size
-        thread_start,           // thread function name (proxy)
-        winData,                // argument to thread function (proxy args)
-        CREATE_SUSPENDED,       // we used to set processor affinity, which needed this
-        &winData->fThreadId);   // returns the thread identifier
-}
-
-SkThread::~SkThread() {
-    if (fData != nullptr) {
-        SkThread_WinData* winData = static_cast<SkThread_WinData*>(fData);
-        // If created thread but start was never called, kill the thread.
-        if (winData->fHandle != nullptr && !winData->fStarted) {
-            if (SetEvent(winData->fCancelEvent) != 0) {
-                if (this->start()) {
-                    this->join();
-                }
-            } else {
-#ifndef SK_BUILD_FOR_WINRT
-                //kill with prejudice
-                TerminateThread(winData->fHandle, -1);
-#endif // SK_BUILD_FOR_WINRT
-            }
-        }
-        delete winData;
-    }
-}
-
-bool SkThread::start() {
-    SkThread_WinData* winData = static_cast<SkThread_WinData*>(fData);
-    if (nullptr == winData->fHandle) {
-        return false;
-    }
-
-    if (winData->fStarted) {
-        return false;
-    }
-    winData->fStarted = -1 != ResumeThread(winData->fHandle);
-    return winData->fStarted;
-}
-
-void SkThread::join() {
-    SkThread_WinData* winData = static_cast<SkThread_WinData*>(fData);
-    if (nullptr == winData->fHandle || !winData->fStarted) {
-        return;
-    }
-
-    WaitForSingleObject(winData->fHandle, INFINITE);
-}
-
-#endif//defined(SK_BUILD_FOR_WIN32)
-=======
 // Nothing to see here.
 //
 // We just need to keep this file around until we do the song and dance
-// to stop explicitly removing it from Chromium's GN build.
->>>>>>> 773868fd
+// to stop explicitly removing it from Chromium's GN build.