--- conflicted
+++ resolved
@@ -260,82 +260,6 @@
     return SkTMax(GrResourceProvider::kMinScratchTextureSize, GrNextPow2(fWidth));
 }
 
-<<<<<<< HEAD
-sk_sp<GrTextureProxy> GrSurfaceProxy::MakeDeferred(GrResourceProvider* resourceProvider,
-                                                   const GrSurfaceDesc& desc,
-                                                   SkBackingFit fit,
-                                                   SkBudgeted budgeted,
-                                                   uint32_t flags) {
-    SkASSERT(0 == flags || GrResourceProvider::kNoPendingIO_Flag == flags);
-
-    const GrCaps* caps = resourceProvider->caps();
-
-    // TODO: move this logic into GrResourceProvider!
-    // TODO: share this testing code with check_texture_creation_params
-    if (!caps->isConfigTexturable(desc.fConfig)) {
-        return nullptr;
-    }
-
-    bool willBeRT = SkToBool(desc.fFlags & kRenderTarget_GrSurfaceFlag);
-    if (willBeRT && !caps->isConfigRenderable(desc.fConfig, desc.fSampleCnt > 0)) {
-        return nullptr;
-    }
-
-    // We currently do not support multisampled textures
-    if (!willBeRT && desc.fSampleCnt > 0) {
-        return nullptr;
-    }
-
-    int maxSize;
-    if (willBeRT) {
-        maxSize = caps->maxRenderTargetSize();
-    } else {
-        maxSize = caps->maxTextureSize();
-    }
-
-    if (desc.fWidth > maxSize || desc.fHeight > maxSize || desc.fWidth <= 0 || desc.fHeight <= 0) {
-        return nullptr;
-    }
-
-    GrSurfaceDesc copyDesc = desc;
-    copyDesc.fSampleCnt = SkTMin(desc.fSampleCnt, caps->maxSampleCount());
-
-#ifdef SK_DISABLE_DEFERRED_PROXIES
-    sk_sp<GrTexture> tex;
-
-    if (SkBackingFit::kApprox == fit) {
-        tex.reset(resourceProvider->createApproxTexture(copyDesc, flags));
-    } else {
-        tex = resourceProvider->createTexture(copyDesc, budgeted, flags);
-    }
-
-    if (!tex) {
-        return nullptr;
-    }
-
-    return GrSurfaceProxy::MakeWrapped(std::move(tex));
-#else
-    if (willBeRT) {
-        // We know anything we instantiate later from this deferred path will be
-        // both texturable and renderable
-        return sk_sp<GrTextureProxy>(new GrTextureRenderTargetProxy(*caps, copyDesc, fit,
-                                                                    budgeted, flags));
-    }
-
-    return sk_sp<GrTextureProxy>(new GrTextureProxy(copyDesc, fit, budgeted, nullptr, 0, flags));
-#endif
-}
-
-sk_sp<GrTextureProxy> GrSurfaceProxy::MakeDeferred(GrResourceProvider* resourceProvider,
-                                                   const GrSurfaceDesc& desc,
-                                                   SkBudgeted budgeted,
-                                                   const void* srcData,
-                                                   size_t rowBytes) {
-    if (srcData) {
-        GrMipLevel mipLevel = { srcData, rowBytes };
-
-        return resourceProvider->createTextureProxy(desc, budgeted, mipLevel);
-=======
 int GrSurfaceProxy::worstCaseHeight() const {
     SkASSERT(LazyState::kFully != this->lazyInstantiationState());
     if (fTarget) {
@@ -344,7 +268,6 @@
 
     if (SkBackingFit::kExact == fFit) {
         return fHeight;
->>>>>>> 773868fd
     }
     return SkTMax(GrResourceProvider::kMinScratchTextureSize, GrNextPow2(fHeight));
 }
