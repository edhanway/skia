/*
 * Copyright 2016 Google Inc.
 *
 * Use of this source code is governed by a BSD-style license that can be
 * found in the LICENSE file.
 */

#ifndef SkColorSpace_DEFINED
#define SkColorSpace_DEFINED

#include "include/core/SkMatrix44.h"
#include "include/core/SkRefCnt.h"
#include "include/private/SkFixed.h"
#include "include/private/SkOnce.h"
#include "include/third_party/skcms/skcms.h"
#include <memory>

class SkData;

/**
 *  Describes a color gamut with primaries and a white point.
 */
struct SK_API SkColorSpacePrimaries {
    float fRX;
    float fRY;
    float fGX;
    float fGY;
    float fBX;
    float fBY;
    float fWX;
    float fWY;

    /**
     *  Convert primaries and a white point to a toXYZD50 matrix, the preferred color gamut
     *  representation of SkColorSpace.
     */
    bool toXYZD50(skcms_Matrix3x3* toXYZD50) const;
};

namespace SkNamedTransferFn {

// Like SkNamedGamut::kSRGB, keeping this bitwise exactly the same as skcms makes things fastest.
static constexpr skcms_TransferFunction kSRGB =
    { 2.4f, (float)(1/1.055), (float)(0.055/1.055), (float)(1/12.92), 0.04045f, 0.0f, 0.0f };

static constexpr skcms_TransferFunction k2Dot2 =
    { 2.2f, 1.0f, 0.0f, 0.0f, 0.0f, 0.0f, 0.0f };

static constexpr skcms_TransferFunction kLinear =
    { 1.0f, 1.0f, 0.0f, 0.0f, 0.0f, 0.0f, 0.0f };

static constexpr skcms_TransferFunction kRec2020 =
    {2.22222f, 0.909672f, 0.0903276f, 0.222222f, 0.0812429f, 0, 0};
}

namespace SkNamedGamut {

static constexpr skcms_Matrix3x3 kSRGB = {{
    // ICC fixed-point (16.16) representation, taken from skcms. Please keep them exactly in sync.
    // 0.436065674f, 0.385147095f, 0.143066406f,
    // 0.222488403f, 0.716873169f, 0.060607910f,
    // 0.013916016f, 0.097076416f, 0.714096069f,
    { SkFixedToFloat(0x6FA2), SkFixedToFloat(0x6299), SkFixedToFloat(0x24A0) },
    { SkFixedToFloat(0x38F5), SkFixedToFloat(0xB785), SkFixedToFloat(0x0F84) },
    { SkFixedToFloat(0x0390), SkFixedToFloat(0x18DA), SkFixedToFloat(0xB6CF) },
}};

static constexpr skcms_Matrix3x3 kAdobeRGB = {{
    // ICC fixed-point (16.16) repesentation of:
    // 0.60974, 0.20528, 0.14919,
    // 0.31111, 0.62567, 0.06322,
    // 0.01947, 0.06087, 0.74457,
    { SkFixedToFloat(0x9c18), SkFixedToFloat(0x348d), SkFixedToFloat(0x2631) },
    { SkFixedToFloat(0x4fa5), SkFixedToFloat(0xa02c), SkFixedToFloat(0x102f) },
    { SkFixedToFloat(0x04fc), SkFixedToFloat(0x0f95), SkFixedToFloat(0xbe9c) },
}};

static constexpr skcms_Matrix3x3 kDCIP3 = {{
    {  0.515102f,   0.291965f,  0.157153f  },
    {  0.241182f,   0.692236f,  0.0665819f },
    { -0.00104941f, 0.0418818f, 0.784378f  },
}};

static constexpr skcms_Matrix3x3 kRec2020 = {{
    {  0.673459f,   0.165661f,  0.125100f  },
    {  0.279033f,   0.675338f,  0.0456288f },
    { -0.00193139f, 0.0299794f, 0.797162f  },
}};

static constexpr skcms_Matrix3x3 kXYZ = {{
    { 1.0f, 0.0f, 0.0f },
    { 0.0f, 1.0f, 0.0f },
    { 0.0f, 0.0f, 1.0f },
}};

}

class SK_API SkColorSpace : public SkNVRefCnt<SkColorSpace> {
public:
    /**
     *  Create the sRGB color space.
     */
    static sk_sp<SkColorSpace> MakeSRGB();

    /**
     *  Colorspace with the sRGB primaries, but a linear (1.0) gamma.
     */
    static sk_sp<SkColorSpace> MakeSRGBLinear();

<<<<<<< HEAD
    enum RenderTargetGamma : uint8_t {
        kLinear_RenderTargetGamma,

        /**
         *  Transfer function is the canonical sRGB curve, which has a short linear segment
         *  followed by a 2.4f exponential.
         */
        kSRGB_RenderTargetGamma,
    };

    enum Gamut {
        kSRGB_Gamut,
        kAdobeRGB_Gamut,
        kDCIP3_D65_Gamut,
        kRec2020_Gamut,
    };

    /**
     *  Create an SkColorSpace from a transfer function and a color gamut.
     *
     *  Transfer function can be specified as an enum or as the coefficients to an equation.
     *  Gamut can be specified as an enum or as the matrix transformation to XYZ D50.
     */
    static sk_sp<SkColorSpace> MakeRGB(RenderTargetGamma gamma, Gamut gamut);
    static sk_sp<SkColorSpace> MakeRGB(RenderTargetGamma gamma, const SkMatrix44& toXYZD50);
    static sk_sp<SkColorSpace> MakeRGB(const SkColorSpaceTransferFn& coeffs, Gamut gamut);
    static sk_sp<SkColorSpace> MakeRGB(const SkColorSpaceTransferFn& coeffs,
                                       const SkMatrix44& toXYZD50);

    static sk_sp<SkColorSpace> MakeRGB(SkGammaNamed gammaNamed, Gamut gamut);
    static sk_sp<SkColorSpace> MakeRGB(SkGammaNamed gammaNamed, const SkMatrix44& toXYZD50);

=======
>>>>>>> bc8994cb
    /**
     *  Create an SkColorSpace from a transfer function and a row-major 3x3 transformation to XYZ.
     */
    static sk_sp<SkColorSpace> MakeRGB(const skcms_TransferFunction& transferFn,
                                       const skcms_Matrix3x3& toXYZ);

    /**
     *  Create an SkColorSpace from a parsed (skcms) ICC profile.
     */
    static sk_sp<SkColorSpace> Make(const skcms_ICCProfile&);

    /**
     *  Convert this color space to an skcms ICC profile struct.
     */
    void toProfile(skcms_ICCProfile*) const;

    /**
     *  Returns true if the color space gamma is near enough to be approximated as sRGB.
     */
    bool gammaCloseToSRGB() const;

    /**
     *  Returns true if the color space gamma is linear.
     */
    bool gammaIsLinear() const;

    /**
     *  If the transfer function can be represented as coefficients to the standard
     *  equation, returns true and sets |fn| to the proper values.
     *
     *  If not, returns false.
     */
    bool isNumericalTransferFn(skcms_TransferFunction* fn) const;

    /**
     *  Returns true and sets |toXYZD50| if the color gamut can be described as a matrix.
     *  Returns false otherwise.
     */
    bool toXYZD50(SkMatrix44* toXYZD50) const;

    bool toXYZD50(skcms_Matrix3x3* toXYZD50) const;

    /**
     *  Returns a hash of the gamut transformation to XYZ D50. Allows for fast equality checking
     *  of gamuts, at the (very small) risk of collision.
     */
    uint32_t toXYZD50Hash() const { return fToXYZD50Hash; }

    /**
     *  Returns a color space with the same gamut as this one, but with a linear gamma.
     *  For color spaces whose gamut can not be described in terms of XYZ D50, returns
     *  linear sRGB.
     */
    sk_sp<SkColorSpace> makeLinearGamma() const;

    /**
     *  Returns a color space with the same gamut as this one, with with the sRGB transfer
     *  function. For color spaces whose gamut can not be described in terms of XYZ D50, returns
     *  sRGB.
     */
    sk_sp<SkColorSpace> makeSRGBGamma() const;

    /**
     *  Returns a color space with the same transfer function as this one, but with the primary
     *  colors rotated. For any XYZ space, this produces a new color space that maps RGB to GBR
     *  (when applied to a source), and maps RGB to BRG (when applied to a destination). For other
     *  types of color spaces, returns nullptr.
     *
     *  This is used for testing, to construct color spaces that have severe and testable behavior.
     */
    sk_sp<SkColorSpace> makeColorSpin() const;

    /**
     *  Returns true if the color space is sRGB.
     *  Returns false otherwise.
     *
     *  This allows a little bit of tolerance, given that we might see small numerical error
     *  in some cases: converting ICC fixed point to float, converting white point to D50,
     *  rounding decisions on transfer function and matrix.
     *
     *  This does not consider a 2.2f exponential transfer function to be sRGB.  While these
     *  functions are similar (and it is sometimes useful to consider them together), this
     *  function checks for logical equality.
     */
    bool isSRGB() const;

    /**
     *  Returns nullptr on failure.  Fails when we fallback to serializing ICC data and
     *  the data is too large to serialize.
     */
    sk_sp<SkData> serialize() const;

    /**
     *  If |memory| is nullptr, returns the size required to serialize.
     *  Otherwise, serializes into |memory| and returns the size.
     */
    size_t writeToMemory(void* memory) const;

    static sk_sp<SkColorSpace> Deserialize(const void* data, size_t length);

    /**
     *  If both are null, we return true.  If one is null and the other is not, we return false.
     *  If both are non-null, we do a deeper compare.
     */
    static bool Equals(const SkColorSpace*, const SkColorSpace*);

    void       transferFn(float gabcdef[7]) const;
    void    invTransferFn(float gabcdef[7]) const;
    void gamutTransformTo(const SkColorSpace* dst, float src_to_dst_row_major[9]) const;

    uint32_t transferFnHash() const { return fTransferFnHash; }
    uint64_t           hash() const { return (uint64_t)fTransferFnHash << 32 | fToXYZD50Hash; }

private:
    friend class SkColorSpaceSingletonFactory;

    SkColorSpace(const float transferFn[7],
                 const skcms_Matrix3x3& toXYZ);

    void computeLazyDstFields() const;

    uint32_t                            fTransferFnHash;
    uint32_t                            fToXYZD50Hash;

    float                               fTransferFn[7];
    float                               fToXYZD50_3x3[9];    // row-major

    mutable float                       fInvTransferFn[7];
    mutable float                       fFromXYZD50_3x3[9];  // row-major
    mutable SkOnce                      fLazyDstFieldsOnce;
};

#endif<|MERGE_RESOLUTION|>--- conflicted
+++ resolved
@@ -107,41 +107,6 @@
      */
     static sk_sp<SkColorSpace> MakeSRGBLinear();
 
-<<<<<<< HEAD
-    enum RenderTargetGamma : uint8_t {
-        kLinear_RenderTargetGamma,
-
-        /**
-         *  Transfer function is the canonical sRGB curve, which has a short linear segment
-         *  followed by a 2.4f exponential.
-         */
-        kSRGB_RenderTargetGamma,
-    };
-
-    enum Gamut {
-        kSRGB_Gamut,
-        kAdobeRGB_Gamut,
-        kDCIP3_D65_Gamut,
-        kRec2020_Gamut,
-    };
-
-    /**
-     *  Create an SkColorSpace from a transfer function and a color gamut.
-     *
-     *  Transfer function can be specified as an enum or as the coefficients to an equation.
-     *  Gamut can be specified as an enum or as the matrix transformation to XYZ D50.
-     */
-    static sk_sp<SkColorSpace> MakeRGB(RenderTargetGamma gamma, Gamut gamut);
-    static sk_sp<SkColorSpace> MakeRGB(RenderTargetGamma gamma, const SkMatrix44& toXYZD50);
-    static sk_sp<SkColorSpace> MakeRGB(const SkColorSpaceTransferFn& coeffs, Gamut gamut);
-    static sk_sp<SkColorSpace> MakeRGB(const SkColorSpaceTransferFn& coeffs,
-                                       const SkMatrix44& toXYZD50);
-
-    static sk_sp<SkColorSpace> MakeRGB(SkGammaNamed gammaNamed, Gamut gamut);
-    static sk_sp<SkColorSpace> MakeRGB(SkGammaNamed gammaNamed, const SkMatrix44& toXYZD50);
-
-=======
->>>>>>> bc8994cb
     /**
      *  Create an SkColorSpace from a transfer function and a row-major 3x3 transformation to XYZ.
      */
