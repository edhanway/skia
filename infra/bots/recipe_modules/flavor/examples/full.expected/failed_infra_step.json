--- conflicted
+++ resolved
@@ -9,10 +9,6 @@
     "cwd": "[START_DIR]/skia",
     "env": {
       "ADB_VENDOR_KEYS": "/home/chrome-bot/.android/adbkey",
-<<<<<<< HEAD
-      "BUILDTYPE": "Debug",
-=======
->>>>>>> 74907ac6
       "CHROME_HEADLESS": "1",
       "PATH": "<PATH>:RECIPE_PACKAGE_REPO[depot_tools]"
     },
@@ -58,10 +54,6 @@
     "cwd": "[START_DIR]/skia",
     "env": {
       "ADB_VENDOR_KEYS": "/home/chrome-bot/.android/adbkey",
-<<<<<<< HEAD
-      "BUILDTYPE": "Debug",
-=======
->>>>>>> 74907ac6
       "CHROME_HEADLESS": "1",
       "PATH": "<PATH>:RECIPE_PACKAGE_REPO[depot_tools]"
     },
@@ -79,10 +71,6 @@
     "cwd": "[START_DIR]/skia",
     "env": {
       "ADB_VENDOR_KEYS": "/home/chrome-bot/.android/adbkey",
-<<<<<<< HEAD
-      "BUILDTYPE": "Debug",
-=======
->>>>>>> 74907ac6
       "CHROME_HEADLESS": "1",
       "PATH": "<PATH>:RECIPE_PACKAGE_REPO[depot_tools]"
     },
@@ -100,10 +88,6 @@
     "cwd": "[START_DIR]/skia",
     "env": {
       "ADB_VENDOR_KEYS": "/home/chrome-bot/.android/adbkey",
-<<<<<<< HEAD
-      "BUILDTYPE": "Debug",
-=======
->>>>>>> 74907ac6
       "CHROME_HEADLESS": "1",
       "PATH": "<PATH>:RECIPE_PACKAGE_REPO[depot_tools]"
     },
@@ -181,10 +165,6 @@
     "cwd": "[START_DIR]/skia",
     "env": {
       "ADB_VENDOR_KEYS": "/home/chrome-bot/.android/adbkey",
-<<<<<<< HEAD
-      "BUILDTYPE": "Debug",
-=======
->>>>>>> 74907ac6
       "CHROME_HEADLESS": "1",
       "PATH": "<PATH>:RECIPE_PACKAGE_REPO[depot_tools]"
     },
@@ -203,10 +183,6 @@
     "cwd": "[START_DIR]/skia",
     "env": {
       "ADB_VENDOR_KEYS": "/home/chrome-bot/.android/adbkey",
-<<<<<<< HEAD
-      "BUILDTYPE": "Debug",
-=======
->>>>>>> 74907ac6
       "CHROME_HEADLESS": "1",
       "PATH": "<PATH>:RECIPE_PACKAGE_REPO[depot_tools]"
     },
@@ -224,10 +200,6 @@
     "cwd": "[START_DIR]/skia",
     "env": {
       "ADB_VENDOR_KEYS": "/home/chrome-bot/.android/adbkey",
-<<<<<<< HEAD
-      "BUILDTYPE": "Debug",
-=======
->>>>>>> 74907ac6
       "CHROME_HEADLESS": "1",
       "PATH": "<PATH>:RECIPE_PACKAGE_REPO[depot_tools]"
     },
@@ -245,10 +217,6 @@
     "cwd": "[START_DIR]/skia",
     "env": {
       "ADB_VENDOR_KEYS": "/home/chrome-bot/.android/adbkey",
-<<<<<<< HEAD
-      "BUILDTYPE": "Debug",
-=======
->>>>>>> 74907ac6
       "CHROME_HEADLESS": "1",
       "PATH": "<PATH>:RECIPE_PACKAGE_REPO[depot_tools]"
     },
@@ -298,10 +266,6 @@
     "cwd": "[START_DIR]/skia",
     "env": {
       "ADB_VENDOR_KEYS": "/home/chrome-bot/.android/adbkey",
-<<<<<<< HEAD
-      "BUILDTYPE": "Debug",
-=======
->>>>>>> 74907ac6
       "CHROME_HEADLESS": "1",
       "PATH": "<PATH>:RECIPE_PACKAGE_REPO[depot_tools]"
     },
@@ -346,10 +310,6 @@
     "cwd": "[START_DIR]/skia",
     "env": {
       "ADB_VENDOR_KEYS": "/home/chrome-bot/.android/adbkey",
-<<<<<<< HEAD
-      "BUILDTYPE": "Debug",
-=======
->>>>>>> 74907ac6
       "CHROME_HEADLESS": "1",
       "PATH": "<PATH>:RECIPE_PACKAGE_REPO[depot_tools]"
     },
@@ -368,10 +328,6 @@
     "cwd": "[START_DIR]/skia",
     "env": {
       "ADB_VENDOR_KEYS": "/home/chrome-bot/.android/adbkey",
-<<<<<<< HEAD
-      "BUILDTYPE": "Debug",
-=======
->>>>>>> 74907ac6
       "CHROME_HEADLESS": "1",
       "PATH": "<PATH>:RECIPE_PACKAGE_REPO[depot_tools]"
     },
@@ -389,10 +345,6 @@
     "cwd": "[START_DIR]/skia",
     "env": {
       "ADB_VENDOR_KEYS": "/home/chrome-bot/.android/adbkey",
-<<<<<<< HEAD
-      "BUILDTYPE": "Debug",
-=======
->>>>>>> 74907ac6
       "CHROME_HEADLESS": "1",
       "PATH": "<PATH>:RECIPE_PACKAGE_REPO[depot_tools]"
     },
@@ -410,10 +362,6 @@
     "cwd": "[START_DIR]/skia",
     "env": {
       "ADB_VENDOR_KEYS": "/home/chrome-bot/.android/adbkey",
-<<<<<<< HEAD
-      "BUILDTYPE": "Debug",
-=======
->>>>>>> 74907ac6
       "CHROME_HEADLESS": "1",
       "PATH": "<PATH>:RECIPE_PACKAGE_REPO[depot_tools]"
     },
@@ -463,10 +411,6 @@
     "cwd": "[START_DIR]/skia",
     "env": {
       "ADB_VENDOR_KEYS": "/home/chrome-bot/.android/adbkey",
-<<<<<<< HEAD
-      "BUILDTYPE": "Debug",
-=======
->>>>>>> 74907ac6
       "CHROME_HEADLESS": "1",
       "PATH": "<PATH>:RECIPE_PACKAGE_REPO[depot_tools]"
     },
@@ -511,10 +455,6 @@
     "cwd": "[START_DIR]/skia",
     "env": {
       "ADB_VENDOR_KEYS": "/home/chrome-bot/.android/adbkey",
-<<<<<<< HEAD
-      "BUILDTYPE": "Debug",
-=======
->>>>>>> 74907ac6
       "CHROME_HEADLESS": "1",
       "PATH": "<PATH>:RECIPE_PACKAGE_REPO[depot_tools]"
     },
@@ -533,10 +473,6 @@
     "cwd": "[START_DIR]/skia",
     "env": {
       "ADB_VENDOR_KEYS": "/home/chrome-bot/.android/adbkey",
-<<<<<<< HEAD
-      "BUILDTYPE": "Debug",
-=======
->>>>>>> 74907ac6
       "CHROME_HEADLESS": "1",
       "PATH": "<PATH>:RECIPE_PACKAGE_REPO[depot_tools]"
     },
@@ -554,10 +490,6 @@
     "cwd": "[START_DIR]/skia",
     "env": {
       "ADB_VENDOR_KEYS": "/home/chrome-bot/.android/adbkey",
-<<<<<<< HEAD
-      "BUILDTYPE": "Debug",
-=======
->>>>>>> 74907ac6
       "CHROME_HEADLESS": "1",
       "PATH": "<PATH>:RECIPE_PACKAGE_REPO[depot_tools]"
     },
@@ -575,10 +507,6 @@
     "cwd": "[START_DIR]/skia",
     "env": {
       "ADB_VENDOR_KEYS": "/home/chrome-bot/.android/adbkey",
-<<<<<<< HEAD
-      "BUILDTYPE": "Debug",
-=======
->>>>>>> 74907ac6
       "CHROME_HEADLESS": "1",
       "PATH": "<PATH>:RECIPE_PACKAGE_REPO[depot_tools]"
     },
@@ -628,10 +556,6 @@
     "cwd": "[START_DIR]/skia",
     "env": {
       "ADB_VENDOR_KEYS": "/home/chrome-bot/.android/adbkey",
-<<<<<<< HEAD
-      "BUILDTYPE": "Debug",
-=======
->>>>>>> 74907ac6
       "CHROME_HEADLESS": "1",
       "PATH": "<PATH>:RECIPE_PACKAGE_REPO[depot_tools]"
     },
@@ -880,10 +804,6 @@
     "cwd": "[START_DIR]/skia",
     "env": {
       "ADB_VENDOR_KEYS": "/home/chrome-bot/.android/adbkey",
-<<<<<<< HEAD
-      "BUILDTYPE": "Debug",
-=======
->>>>>>> 74907ac6
       "CHROME_HEADLESS": "1",
       "PATH": "<PATH>:RECIPE_PACKAGE_REPO[depot_tools]"
     },
@@ -914,10 +834,6 @@
     "cwd": "[START_DIR]/skia",
     "env": {
       "ADB_VENDOR_KEYS": "/home/chrome-bot/.android/adbkey",
-<<<<<<< HEAD
-      "BUILDTYPE": "Debug",
-=======
->>>>>>> 74907ac6
       "CHROME_HEADLESS": "1",
       "PATH": "<PATH>:RECIPE_PACKAGE_REPO[depot_tools]"
     },
@@ -933,10 +849,6 @@
     "cwd": "[START_DIR]/skia",
     "env": {
       "ADB_VENDOR_KEYS": "/home/chrome-bot/.android/adbkey",
-<<<<<<< HEAD
-      "BUILDTYPE": "Debug",
-=======
->>>>>>> 74907ac6
       "CHROME_HEADLESS": "1",
       "PATH": "<PATH>:RECIPE_PACKAGE_REPO[depot_tools]"
     },
@@ -978,10 +890,6 @@
     "cwd": "[START_DIR]/skia",
     "env": {
       "ADB_VENDOR_KEYS": "/home/chrome-bot/.android/adbkey",
-<<<<<<< HEAD
-      "BUILDTYPE": "Debug",
-=======
->>>>>>> 74907ac6
       "CHROME_HEADLESS": "1",
       "PATH": "<PATH>:RECIPE_PACKAGE_REPO[depot_tools]"
     },
@@ -1059,10 +967,6 @@
     "cwd": "[START_DIR]/skia",
     "env": {
       "ADB_VENDOR_KEYS": "/home/chrome-bot/.android/adbkey",
-<<<<<<< HEAD
-      "BUILDTYPE": "Debug",
-=======
->>>>>>> 74907ac6
       "CHROME_HEADLESS": "1",
       "PATH": "<PATH>:RECIPE_PACKAGE_REPO[depot_tools]"
     },
