--- conflicted
+++ resolved
@@ -90,11 +90,7 @@
     else:
       api.run(api.step, 'gn gen',
               cmd=[gn, 'gen', out_dir, '--args=' + gn_args])
-<<<<<<< HEAD
-      api.run(api.step, 'ninja', cmd=['ninja', '-k', '0', '-C', out_dir])
-=======
       api.run(api.step, 'ninja', cmd=['ninja', '-C', out_dir])
->>>>>>> bc8994cb
 
 
 def copy_extra_build_products(api, src, dst):
