--- conflicted
+++ resolved
@@ -344,11 +344,7 @@
             // entirely in software
             result = this->createSoftwareClipMask(context, reducedClip);
         } else {
-<<<<<<< HEAD
-            result = CreateAlphaClipMask(context, reducedClip);
-=======
             result = this->createAlphaClipMask(context, reducedClip);
->>>>>>> ae9cc5d3
         }
 
         if (result) {
