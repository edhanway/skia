/*
 * Copyright 2010 Google Inc.
 *
 * Use of this source code is governed by a BSD-style license that can be
 * found in the LICENSE file.
 */

#include "GrRenderTargetOpList.h"

#include "GrAppliedClip.h"
#include "GrAuditTrail.h"
#include "GrCaps.h"
#include "GrRenderTargetContext.h"
#include "GrGpu.h"
#include "GrGpuCommandBuffer.h"
#include "GrPath.h"
#include "GrPipeline.h"
#include "GrMemoryPool.h"
#include "GrPipelineBuilder.h"
#include "GrRenderTarget.h"
#include "GrResourceProvider.h"
#include "GrRenderTargetPriv.h"
#include "GrStencilAttachment.h"
#include "GrSurfacePriv.h"
#include "GrTexture.h"
#include "gl/GrGLRenderTarget.h"

#include "SkStrokeRec.h"

#include "ops/GrClearOp.h"
#include "ops/GrClearStencilClipOp.h"
#include "ops/GrCopySurfaceOp.h"
#include "ops/GrDiscardOp.h"
#include "ops/GrDrawOp.h"
#include "ops/GrDrawPathOp.h"
#include "ops/GrRectOpFactory.h"
#include "ops/GrStencilPathOp.h"

#include "instanced/InstancedRendering.h"

using gr_instanced::InstancedRendering;

////////////////////////////////////////////////////////////////////////////////

// Experimentally we have found that most combining occurs within the first 10 comparisons.
static const int kDefaultMaxOpLookback = 10;
static const int kDefaultMaxOpLookahead = 10;

GrRenderTargetOpList::GrRenderTargetOpList(GrRenderTargetProxy* rtp, GrGpu* gpu,
                                           GrResourceProvider* resourceProvider,
                                           GrAuditTrail* auditTrail, const Options& options)
    : INHERITED(rtp, auditTrail)
    , fGpu(SkRef(gpu))
    , fResourceProvider(resourceProvider)
    , fLastClipStackGenID(SK_InvalidUniqueID) {
    // TODO: Stop extracting the context (currently needed by GrClip)
    fContext = fGpu->getContext();

    fClipOpToBounds = options.fClipDrawOpsToBounds;
    fMaxOpLookback = (options.fMaxOpCombineLookback < 0) ? kDefaultMaxOpLookback
                                                         : options.fMaxOpCombineLookback;
    fMaxOpLookahead = (options.fMaxOpCombineLookahead < 0) ? kDefaultMaxOpLookahead
                                                           : options.fMaxOpCombineLookahead;

    if (GrCaps::InstancedSupport::kNone != this->caps()->instancedSupport()) {
        fInstancedRendering.reset(fGpu->createInstancedRendering());
    }
}

GrRenderTargetOpList::~GrRenderTargetOpList() {
    fGpu->unref();
}

////////////////////////////////////////////////////////////////////////////////

#ifdef SK_DEBUG
void GrRenderTargetOpList::dump() const {
    INHERITED::dump();

    SkDebugf("ops (%d):\n", fRecordedOps.count());
    for (int i = 0; i < fRecordedOps.count(); ++i) {
        SkDebugf("*******************************\n");
        if (!fRecordedOps[i].fOp) {
            SkDebugf("%d: <combined forward>\n", i);
        } else {
            SkDebugf("%d: %s\n", i, fRecordedOps[i].fOp->name());
            SkString str = fRecordedOps[i].fOp->dumpInfo();
            SkDebugf("%s\n", str.c_str());
            const SkRect& clippedBounds = fRecordedOps[i].fClippedBounds;
            SkDebugf("ClippedBounds: [L: %.2f, T: %.2f, R: %.2f, B: %.2f]\n",
                     clippedBounds.fLeft, clippedBounds.fTop, clippedBounds.fRight,
                     clippedBounds.fBottom);
        }
    }
}
#endif

void GrRenderTargetOpList::setupDstTexture(GrRenderTarget* rt,
                                           const GrClip& clip,
                                           const SkRect& opBounds,
                                           GrXferProcessor::DstTexture* dstTexture) {
    SkRect bounds = opBounds;
    bounds.outset(0.5f, 0.5f);

    if (this->caps()->textureBarrierSupport()) {
        if (GrTexture* rtTex = rt->asTexture()) {
            // The render target is a texture, so we can read from it directly in the shader. The XP
            // will be responsible to detect this situation and request a texture barrier.
            dstTexture->setTexture(sk_ref_sp(rtTex));
            dstTexture->setOffset(0, 0);
            return;
        }
    }

    SkIRect copyRect;
    clip.getConservativeBounds(rt->width(), rt->height(), &copyRect);

    SkIRect drawIBounds;
    bounds.roundOut(&drawIBounds);
    if (!copyRect.intersect(drawIBounds)) {
#ifdef SK_DEBUG
        GrCapsDebugf(this->caps(), "Missed an early reject. "
                                   "Bailing on draw from setupDstTexture.\n");
#endif
        return;
    }

    // MSAA consideration: When there is support for reading MSAA samples in the shader we could
    // have per-sample dst values by making the copy multisampled.
    GrSurfaceDesc desc;
    if (!fGpu->initDescForDstCopy(rt, &desc)) {
        desc.fOrigin = kDefault_GrSurfaceOrigin;
        desc.fFlags = kRenderTarget_GrSurfaceFlag;
        desc.fConfig = rt->config();
    }

    desc.fWidth = copyRect.width();
    desc.fHeight = copyRect.height();

    static const uint32_t kFlags = 0;
    sk_sp<GrTexture> copy(fResourceProvider->createApproxTexture(desc, kFlags));

    if (!copy) {
        SkDebugf("Failed to create temporary copy of destination texture.\n");
        return;
    }
    SkIPoint dstPoint = {0, 0};
    this->copySurface(copy.get(), rt, copyRect, dstPoint);
    dstTexture->setTexture(std::move(copy));
    dstTexture->setOffset(copyRect.fLeft, copyRect.fTop);
}

void GrRenderTargetOpList::prepareOps(GrOpFlushState* flushState) {
    // Semi-usually the GrOpLists are already closed at this point, but sometimes Ganesh
    // needs to flush mid-draw. In that case, the SkGpuDevice's GrOpLists won't be closed
    // but need to be flushed anyway. Closing such GrOpLists here will mean new
    // GrOpLists will be created to replace them if the SkGpuDevice(s) write to them again.
    this->makeClosed();

    // Loop over the ops that haven't yet been prepared.
    for (int i = 0; i < fRecordedOps.count(); ++i) {
        if (fRecordedOps[i].fOp) {
            fRecordedOps[i].fOp->prepare(flushState);
        }
    }

    if (fInstancedRendering) {
        fInstancedRendering->beginFlush(flushState->resourceProvider());
    }
}

// TODO: this is where GrOp::renderTarget is used (which is fine since it
// is at flush time). However, we need to store the RenderTargetProxy in the
// Ops and instantiate them here.
bool GrRenderTargetOpList::executeOps(GrOpFlushState* flushState) {
    if (0 == fRecordedOps.count()) {
        return false;
    }
    // Draw all the generated geometry.
    SkRandom random;
    GrGpuResource::UniqueID currentRTID = GrGpuResource::UniqueID::InvalidID();
    std::unique_ptr<GrGpuCommandBuffer> commandBuffer;
    for (int i = 0; i < fRecordedOps.count(); ++i) {
        if (!fRecordedOps[i].fOp) {
            continue;
        }
        if (fRecordedOps[i].fRenderTargetID != currentRTID) {
            if (commandBuffer) {
                commandBuffer->end();
                commandBuffer->submit();
                commandBuffer.reset();
            }
            currentRTID = fRecordedOps[i].fRenderTargetID;
            if (!currentRTID.isInvalid()) {
                static const GrGpuCommandBuffer::LoadAndStoreInfo kBasicLoadStoreInfo
                    { GrGpuCommandBuffer::LoadOp::kLoad,GrGpuCommandBuffer::StoreOp::kStore,
                      GrColor_ILLEGAL };
                commandBuffer.reset(fGpu->createCommandBuffer(kBasicLoadStoreInfo,   // Color
                                                              kBasicLoadStoreInfo)); // Stencil
            }
            flushState->setCommandBuffer(commandBuffer.get());
        }
        fRecordedOps[i].fOp->execute(flushState, fRecordedOps[i].fClippedBounds);
    }
    if (commandBuffer) {
        commandBuffer->end();
        commandBuffer->submit();
        flushState->setCommandBuffer(nullptr);
    }

    fGpu->finishOpList();
    return true;
}

void GrRenderTargetOpList::reset() {
    fLastFullClearOp = nullptr;
    fLastFullClearRenderTargetID.makeInvalid();
    fRecordedOps.reset();
    if (fInstancedRendering) {
        fInstancedRendering->endFlush();
    }
}

void GrRenderTargetOpList::abandonGpuResources() {
    if (GrCaps::InstancedSupport::kNone != fContext->caps()->instancedSupport()) {
        InstancedRendering* ir = this->instancedRendering();
        ir->resetGpuResources(InstancedRendering::ResetType::kAbandon);
    }
}

void GrRenderTargetOpList::freeGpuResources() {
    if (GrCaps::InstancedSupport::kNone != fContext->caps()->instancedSupport()) {
        InstancedRendering* ir = this->instancedRendering();
        ir->resetGpuResources(InstancedRendering::ResetType::kDestroy);
    }
}

static void op_bounds(SkRect* bounds, const GrOp* op) {
    *bounds = op->bounds();
    if (op->hasZeroArea()) {
        if (op->hasAABloat()) {
            bounds->outset(0.5f, 0.5f);
        } else {
            // We don't know which way the particular GPU will snap lines or points at integer
            // coords. So we ensure that the bounds is large enough for either snap.
            SkRect before = *bounds;
            bounds->roundOut(bounds);
            if (bounds->fLeft == before.fLeft) {
                bounds->fLeft -= 1;
            }
            if (bounds->fTop == before.fTop) {
                bounds->fTop -= 1;
            }
            if (bounds->fRight == before.fRight) {
                bounds->fRight += 1;
            }
            if (bounds->fBottom == before.fBottom) {
                bounds->fBottom += 1;
            }
        }
    }
}

void GrRenderTargetOpList::addDrawOp(const GrPipelineBuilder& pipelineBuilder,
                                     GrRenderTargetContext* renderTargetContext,
                                     const GrClip& clip,
                                     std::unique_ptr<GrDrawOp> op) {
    // Setup clip
    SkRect bounds;
    op_bounds(&bounds, op.get());
    GrAppliedClip appliedClip(bounds);
    if (!clip.apply(fContext, renderTargetContext, pipelineBuilder.isHWAntialias(),
                    pipelineBuilder.hasUserStencilSettings(), &appliedClip)) {
        return;
    }

    if (pipelineBuilder.hasUserStencilSettings() || appliedClip.hasStencilClip()) {
        if (!renderTargetContext->accessRenderTarget()) {
            return;
        }

        if (!fResourceProvider->attachStencilAttachment(
                renderTargetContext->accessRenderTarget())) {
            SkDebugf("ERROR creating stencil attachment. Draw skipped.\n");
            return;
        }
    }

    GrPipeline::CreateArgs args;
    args.fPipelineBuilder = &pipelineBuilder;
    args.fAppliedClip = &appliedClip;
    args.fRenderTargetContext = renderTargetContext;
    args.fCaps = this->caps();
    op->initPipelineAnalysis(&args.fAnalysis);
    if (args.fAnalysis.fUsesPLSDstRead || fClipOpToBounds) {
        GrGLIRect viewport;
        viewport.fLeft = 0;
        viewport.fBottom = 0;
        viewport.fWidth = renderTargetContext->width();
        viewport.fHeight = renderTargetContext->height();
        SkIRect ibounds;
        ibounds.fLeft = SkTPin(SkScalarFloorToInt(op->bounds().fLeft), viewport.fLeft,
                              viewport.fWidth);
        ibounds.fTop = SkTPin(SkScalarFloorToInt(op->bounds().fTop), viewport.fBottom,
                             viewport.fHeight);
        ibounds.fRight = SkTPin(SkScalarCeilToInt(op->bounds().fRight), viewport.fLeft,
                               viewport.fWidth);
        ibounds.fBottom = SkTPin(SkScalarCeilToInt(op->bounds().fBottom), viewport.fBottom,
                                viewport.fHeight);
        if (!appliedClip.addScissor(ibounds)) {
            return;
        }
    }
<<<<<<< HEAD
    args.fOpts.fColorPOI.completeCalculations(
        sk_sp_address_as_pointer_address(pipelineBuilder.fColorFragmentProcessors.begin()),
        pipelineBuilder.numColorFragmentProcessors());
    args.fOpts.fCoveragePOI.completeCalculations(
        sk_sp_address_as_pointer_address(pipelineBuilder.fCoverageFragmentProcessors.begin()),
        pipelineBuilder.numCoverageFragmentProcessors());
    args.fScissor = &appliedClip.scissorState();
    args.fWindowRectsState = &appliedClip.windowRectsState();
    args.fHasStencilClip = appliedClip.hasStencilClip();
    if (!renderTargetContext->accessRenderTarget()) {
        return;
    }

    if (!this->setupDstReadIfNecessary(pipelineBuilder, renderTargetContext->accessRenderTarget(),
                                       clip, args.fOpts,
                                       &args.fDstTexture, batch->bounds())) {
=======
    pipelineBuilder.analyzeFragmentProcessors(&args.fAnalysis);
    if (const GrFragmentProcessor* clipFP = appliedClip.clipCoverageFragmentProcessor()) {
        args.fAnalysis.fCoveragePOI.analyzeProcessors(&clipFP, 1);
    }

    if (!renderTargetContext->accessRenderTarget()) {
>>>>>>> ae9cc5d3
        return;
    }

    if (pipelineBuilder.willXPNeedDstTexture(*this->caps(), args.fAnalysis)) {
        this->setupDstTexture(renderTargetContext->accessRenderTarget(), clip, op->bounds(),
                              &args.fDstTexture);
        if (!args.fDstTexture.texture()) {
            return;
        }
    }

    if (!op->installPipeline(args)) {
        return;
    }

#ifdef ENABLE_MDB
    SkASSERT(fSurface);
    op->pipeline()->addDependenciesTo(fSurface);
#endif
    this->recordOp(std::move(op), renderTargetContext, appliedClip.clippedDrawBounds());
}

void GrRenderTargetOpList::stencilPath(GrRenderTargetContext* renderTargetContext,
                                       const GrClip& clip,
                                       GrAAType aaType,
                                       const SkMatrix& viewMatrix,
                                       const GrPath* path) {
    bool useHWAA = GrAATypeIsHW(aaType);
    // TODO: extract portions of checkDraw that are relevant to path stenciling.
    SkASSERT(path);
    SkASSERT(this->caps()->shaderCaps()->pathRenderingSupport());

    // FIXME: Use path bounds instead of this WAR once
    // https://bugs.chromium.org/p/skia/issues/detail?id=5640 is resolved.
    SkRect bounds = SkRect::MakeIWH(renderTargetContext->width(), renderTargetContext->height());

    // Setup clip
    GrAppliedClip appliedClip(bounds);
    if (!clip.apply(fContext, renderTargetContext, useHWAA, true, &appliedClip)) {
        return;
    }
    // TODO: respect fClipOpToBounds if we ever start computing bounds here.

    // Coverage AA does not make sense when rendering to the stencil buffer. The caller should never
    // attempt this in a situation that would require coverage AA.
    SkASSERT(!appliedClip.clipCoverageFragmentProcessor());

    if (!renderTargetContext->accessRenderTarget()) {
        return;
    }
    GrStencilAttachment* stencilAttachment = fResourceProvider->attachStencilAttachment(
                                                renderTargetContext->accessRenderTarget());
    if (!stencilAttachment) {
        SkDebugf("ERROR creating stencil attachment. Draw skipped.\n");
        return;
    }

    std::unique_ptr<GrOp> op = GrStencilPathOp::Make(viewMatrix,
                                                     useHWAA,
                                                     path->getFillType(),
                                                     appliedClip.hasStencilClip(),
                                                     stencilAttachment->bits(),
                                                     appliedClip.scissorState(),
                                                     renderTargetContext->accessRenderTarget(),
                                                     path);
    this->recordOp(std::move(op), renderTargetContext, appliedClip.clippedDrawBounds());
}

void GrRenderTargetOpList::fullClear(GrRenderTargetContext* renderTargetContext, GrColor color) {
    GrRenderTarget* renderTarget = renderTargetContext->accessRenderTarget();
    // Currently this just inserts or updates the last clear op. However, once in MDB this can
    // remove all the previously recorded ops and change the load op to clear with supplied
    // color.
    // TODO: this needs to be updated to use GrSurfaceProxy::UniqueID
    if (fLastFullClearRenderTargetID == renderTarget->uniqueID()) {
        // As currently implemented, fLastFullClearOp should be the last op because we would
        // have cleared it when another op was recorded.
        SkASSERT(fRecordedOps.back().fOp.get() == fLastFullClearOp);
        fLastFullClearOp->setColor(color);
        return;
    }
    std::unique_ptr<GrClearOp> op(GrClearOp::Make(GrFixedClip::Disabled(), color, renderTarget));
    if (GrOp* clearOp = this->recordOp(std::move(op), renderTargetContext)) {
        // This is either the clear op we just created or another one that it combined with.
        fLastFullClearOp = static_cast<GrClearOp*>(clearOp);
        fLastFullClearRenderTargetID = renderTarget->uniqueID();
    }
}

void GrRenderTargetOpList::discard(GrRenderTargetContext* renderTargetContext) {
    // Currently this just inserts a discard op. However, once in MDB this can remove all the
    // previously recorded ops and change the load op to discard.
    if (this->caps()->discardRenderTargetSupport()) {
        this->recordOp(GrDiscardOp::Make(renderTargetContext->accessRenderTarget()),
                       renderTargetContext);
    }
}

////////////////////////////////////////////////////////////////////////////////

bool GrRenderTargetOpList::copySurface(GrSurface* dst,
                                       GrSurface* src,
                                       const SkIRect& srcRect,
                                       const SkIPoint& dstPoint) {
    std::unique_ptr<GrOp> op = GrCopySurfaceOp::Make(dst, src, srcRect, dstPoint);
    if (!op) {
        return false;
    }
#ifdef ENABLE_MDB
    this->addDependency(src);
#endif

    // Copy surface doesn't work through a GrGpuCommandBuffer. By passing nullptr for the context we
    // force this to occur between command buffers and execute directly on GrGpu. This workaround
    // goes away with MDB.
    this->recordOp(std::move(op), nullptr);
    return true;
}

static inline bool can_reorder(const SkRect& a, const SkRect& b) {
    return a.fRight <= b.fLeft || a.fBottom <= b.fTop ||
           b.fRight <= a.fLeft || b.fBottom <= a.fTop;
}

static void join(SkRect* out, const SkRect& a, const SkRect& b) {
    SkASSERT(a.fLeft <= a.fRight && a.fTop <= a.fBottom);
    SkASSERT(b.fLeft <= b.fRight && b.fTop <= b.fBottom);
    out->fLeft   = SkTMin(a.fLeft,   b.fLeft);
    out->fTop    = SkTMin(a.fTop,    b.fTop);
    out->fRight  = SkTMax(a.fRight,  b.fRight);
    out->fBottom = SkTMax(a.fBottom, b.fBottom);
}

GrOp* GrRenderTargetOpList::recordOp(std::unique_ptr<GrOp> op,
                                     GrRenderTargetContext* renderTargetContext,
                                     const SkRect& clippedBounds) {
    // TODO: Should be proxy ID.
    GrGpuResource::UniqueID renderTargetID =
            renderTargetContext ? renderTargetContext->accessRenderTarget()->uniqueID()
                                : GrGpuResource::UniqueID::InvalidID();

    // A closed GrOpList should never receive new/more ops
    SkASSERT(!this->isClosed());

    // Check if there is an op we can combine with by linearly searching back until we either
    // 1) check every op
    // 2) intersect with something
    // 3) find a 'blocker'
    GR_AUDIT_TRAIL_ADD_OP(fAuditTrail, op.get(), renderTargetID);
    GrOP_INFO("Re-Recording (%s, B%u)\n"
              "\tBounds LRTB (%f, %f, %f, %f)\n",
               op->name(),
               op->uniqueID(),
               op->bounds().fLeft, op->bounds().fRight,
               op->bounds().fTop, op->bounds().fBottom);
    GrOP_INFO(SkTabString(op->dumpInfo(), 1).c_str());
    GrOP_INFO("\tClipped Bounds: [L: %.2f, T: %.2f, R: %.2f, B: %.2f]\n",
              clippedBounds.fLeft, clippedBounds.fTop, clippedBounds.fRight,
              clippedBounds.fBottom);
    GrOP_INFO("\tOutcome:\n");
    int maxCandidates = SkTMin(fMaxOpLookback, fRecordedOps.count());
    // If we don't have a valid destination render target ID then we cannot reorder.
    if (maxCandidates && !renderTargetID.isInvalid()) {
        int i = 0;
        while (true) {
            const RecordedOp& candidate = fRecordedOps.fromBack(i);
            // We cannot continue to search backwards if the render target changes
            if (candidate.fRenderTargetID != renderTargetID) {
                GrOP_INFO("\t\tBreaking because of (%s, B%u) Rendertarget\n", candidate.fOp->name(),
                          candidate.fOp->uniqueID());
                break;
            }
            if (candidate.fOp->combineIfPossible(op.get(), *this->caps())) {
                GrOP_INFO("\t\tCombining with (%s, B%u)\n", candidate.fOp->name(),
                          candidate.fOp->uniqueID());
                GR_AUDIT_TRAIL_OPS_RESULT_COMBINED(fAuditTrail, candidate.fOp.get(), op.get());
                join(&fRecordedOps.fromBack(i).fClippedBounds,
                     fRecordedOps.fromBack(i).fClippedBounds, clippedBounds);
                return candidate.fOp.get();
            }
            // Stop going backwards if we would cause a painter's order violation.
            const SkRect& candidateBounds = fRecordedOps.fromBack(i).fClippedBounds;
            if (!can_reorder(candidateBounds, clippedBounds)) {
                GrOP_INFO("\t\tIntersects with (%s, B%u)\n", candidate.fOp->name(),
                          candidate.fOp->uniqueID());
                break;
            }
            ++i;
            if (i == maxCandidates) {
                GrOP_INFO("\t\tReached max lookback or beginning of op array %d\n", i);
                break;
            }
        }
    } else {
        GrOP_INFO("\t\tFirstOp\n");
    }
    GR_AUDIT_TRAIL_OP_RESULT_NEW(fAuditTrail, op);
    fRecordedOps.emplace_back(RecordedOp{std::move(op), clippedBounds, renderTargetID});
    fLastFullClearOp = nullptr;
    fLastFullClearRenderTargetID.makeInvalid();
    return fRecordedOps.back().fOp.get();
}

void GrRenderTargetOpList::forwardCombine() {
    if (fMaxOpLookahead <= 0) {
        return;
    }
    for (int i = 0; i < fRecordedOps.count() - 2; ++i) {
        GrOp* op = fRecordedOps[i].fOp.get();
        GrGpuResource::UniqueID renderTargetID = fRecordedOps[i].fRenderTargetID;
        // If we don't have a valid destination render target ID then we cannot reorder.
        if (renderTargetID.isInvalid()) {
            continue;
        }
        const SkRect& opBounds = fRecordedOps[i].fClippedBounds;
        int maxCandidateIdx = SkTMin(i + fMaxOpLookahead, fRecordedOps.count() - 1);
        int j = i + 1;
        while (true) {
            const RecordedOp& candidate = fRecordedOps[j];
            // We cannot continue to search if the render target changes
            if (candidate.fRenderTargetID != renderTargetID) {
                GrOP_INFO("\t\tBreaking because of (%s, B%u) Rendertarget\n", candidate.fOp->name(),
                          candidate.fOp->uniqueID());
                break;
            }
            if (j == i +1) {
                // We assume op would have combined with candidate when the candidate was added
                // via backwards combining in recordOp.
                SkASSERT(!op->combineIfPossible(candidate.fOp.get(), *this->caps()));
            } else if (op->combineIfPossible(candidate.fOp.get(), *this->caps())) {
                GrOP_INFO("\t\tCombining with (%s, B%u)\n", candidate.fOp->name(),
                          candidate.fOp->uniqueID());
                GR_AUDIT_TRAIL_OPS_RESULT_COMBINED(fAuditTrail, op, candidate.fOp.get());
                fRecordedOps[j].fOp = std::move(fRecordedOps[i].fOp);
                join(&fRecordedOps[j].fClippedBounds, fRecordedOps[j].fClippedBounds, opBounds);
                break;
            }
            // Stop going traversing if we would cause a painter's order violation.
            const SkRect& candidateBounds = fRecordedOps[j].fClippedBounds;
            if (!can_reorder(candidateBounds, opBounds)) {
                GrOP_INFO("\t\tIntersects with (%s, B%u)\n", candidate.fOp->name(),
                          candidate.fOp->uniqueID());
                break;
            }
            ++j;
            if (j > maxCandidateIdx) {
                GrOP_INFO("\t\tReached max lookahead or end of op array %d\n", i);
                break;
            }
        }
    }
}

///////////////////////////////////////////////////////////////////////////////

void GrRenderTargetOpList::clearStencilClip(const GrFixedClip& clip,
                                            bool insideStencilMask,
                                            GrRenderTargetContext* renderTargetContext) {
    this->recordOp(GrClearStencilClipOp::Make(clip, insideStencilMask,
                                              renderTargetContext->accessRenderTarget()),
                   renderTargetContext);
}<|MERGE_RESOLUTION|>--- conflicted
+++ resolved
@@ -311,31 +311,12 @@
             return;
         }
     }
-<<<<<<< HEAD
-    args.fOpts.fColorPOI.completeCalculations(
-        sk_sp_address_as_pointer_address(pipelineBuilder.fColorFragmentProcessors.begin()),
-        pipelineBuilder.numColorFragmentProcessors());
-    args.fOpts.fCoveragePOI.completeCalculations(
-        sk_sp_address_as_pointer_address(pipelineBuilder.fCoverageFragmentProcessors.begin()),
-        pipelineBuilder.numCoverageFragmentProcessors());
-    args.fScissor = &appliedClip.scissorState();
-    args.fWindowRectsState = &appliedClip.windowRectsState();
-    args.fHasStencilClip = appliedClip.hasStencilClip();
-    if (!renderTargetContext->accessRenderTarget()) {
-        return;
-    }
-
-    if (!this->setupDstReadIfNecessary(pipelineBuilder, renderTargetContext->accessRenderTarget(),
-                                       clip, args.fOpts,
-                                       &args.fDstTexture, batch->bounds())) {
-=======
     pipelineBuilder.analyzeFragmentProcessors(&args.fAnalysis);
     if (const GrFragmentProcessor* clipFP = appliedClip.clipCoverageFragmentProcessor()) {
         args.fAnalysis.fCoveragePOI.analyzeProcessors(&clipFP, 1);
     }
 
     if (!renderTargetContext->accessRenderTarget()) {
->>>>>>> ae9cc5d3
         return;
     }
 
