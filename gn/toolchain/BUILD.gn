--- conflicted
+++ resolved
@@ -4,16 +4,14 @@
   host_cxx = cxx
 
   if (is_android) {
-    _prefix = "$ndk/toolchains/llvm/prebuilt/$ndk_host/bin"
     if (host_os == "win") {
-      target_ar = "$_prefix/llvm-ar.exe"
-      target_cc = "$_prefix/clang.exe --target=$ndk_target$ndk_api -fno-addrsig"
-      target_cxx =
-          "$_prefix/clang++.exe --target=$ndk_target$ndk_api -fno-addrsig"
+      target_ar = "$ndk/toolchains/$ndk_gccdir-4.9/prebuilt/$ndk_host/$ndk_target/bin/ar.exe"
+      target_cc = "$ndk/toolchains/llvm/prebuilt/$ndk_host/bin/clang.exe"
+      target_cxx = "$ndk/toolchains/llvm/prebuilt/$ndk_host/bin/clang++.exe"
     } else {
-      target_ar = "$_prefix/llvm-ar"
-      target_cc = "$_prefix/$ndk_target$ndk_api-clang"
-      target_cxx = "$_prefix/$ndk_target$ndk_api-clang++"
+      target_ar = "$ndk/toolchains/$ndk_gccdir-4.9/prebuilt/$ndk_host/$ndk_target/bin/ar"
+      target_cc = "$ndk/toolchains/llvm/prebuilt/$ndk_host/bin/clang"
+      target_cxx = "$ndk/toolchains/llvm/prebuilt/$ndk_host/bin/clang++"
     }
   } else if (is_tizen) {
     if (host_os == "win") {
@@ -58,26 +56,15 @@
 
   bin = "$win_vc/Tools/MSVC/$win_toolchain_version/bin/HostX64/$target_cpu"
 
-<<<<<<< HEAD
   if (target_cpu == "x64") {
     _target = "amd64"
   } else {
     _target = "amd64_" + target_cpu
-=======
-  env_setup = ""
-  if (target_cpu == "x86") {
-    # Toolchain asset includes a script that configures for x86 building.
-    # We don't support x86 builds with local MSVC installations.
-    env_setup = "cmd /c $win_sdk/bin/SetEnv.cmd /x86 && "
-  } else if (target_cpu == "arm64") {
-    # ARM64 compiler is incomplete - it relies on DLLs located in the host toolchain directory.
-    env_setup = "cmd /C set \"PATH=%PATH%;$win_vc\\Tools\\MSVC\\$win_toolchain_version\\bin\\HostX64\\x64\" && "
->>>>>>> 0df76972
   }
   if (is_winrt) {
-    _target += " uwp 10.0.10240.0 -vcvars_ver=14.1"
+    _target += " uwp 10.0.16299.0 -vcvars_ver=14.1"
   } else {
-    _target += " 8.1 -vcvars_ver=14.1"
+    _target += " 10.0.16299.0 -vcvars_ver=14.1"
   }
 
   _vcvarsall = "$win_vc/Auxiliary/Build/vcvarsall.bat"
@@ -148,11 +135,7 @@
   tool("alink") {
     rspfile = "{{output}}.rsp"
 
-<<<<<<< HEAD
-    command = "$env_setup \"$bin/lib.exe\" /nologo /ignore:4221 {{arflags}} /OUT:{{output}} @$rspfile"
-=======
     command = "$env_setup $lib /nologo /ignore:4221 {{arflags}} /OUT:{{output}} @$rspfile"
->>>>>>> 0df76972
     outputs = [
       # Ignore {{output_extension}} and always use .lib, there's no reason to
       # allow targets to override this extension on Windows.
@@ -167,7 +150,6 @@
   }
 
   tool("solink") {
-<<<<<<< HEAD
     output_prefix = "lib"
     dllname_no_ext = "{{output_dir}}/{{target_output_name}}"
     dllname = "${dllname_no_ext}{{output_extension}}"
@@ -175,15 +157,7 @@
     pdbname = "${dllname_no_ext}.pdb"
     rspfile = "${dllname_no_ext}.rsp"
 
-    command = "$env_setup \"$bin/link.exe\" /nologo /IMPLIB:$libname /DLL /OUT:$dllname /PDB:$pdbname @$rspfile"
-=======
-    dllname = "{{output_dir}}/{{target_output_name}}{{output_extension}}"
-    libname = "${dllname}.lib"
-    pdbname = "${dllname}.pdb"
-    rspfile = "${dllname}.rsp"
-
     command = "$env_setup $link /nologo /IMPLIB:$libname /DLL /OUT:$dllname /PDB:$pdbname @$rspfile"
->>>>>>> 0df76972
     outputs = [
       dllname,
       libname,
@@ -212,13 +186,7 @@
     pdbname = "$exename.pdb"
     rspfile = "$exename.rsp"
 
-<<<<<<< HEAD
-    command =
-        "$env_setup \"$bin/link.exe\" /nologo /OUT:$exename /PDB:$pdbname @$rspfile"
-
-=======
     command = "$env_setup $link /nologo /OUT:$exename /PDB:$pdbname @$rspfile"
->>>>>>> 0df76972
     default_output_extension = ".exe"
     default_output_dir = "{{root_out_dir}}"
     outputs = [
