--- conflicted
+++ resolved
@@ -9,10 +9,6 @@
     "cwd": "[START_DIR]/skia",
     "env": {
       "ADB_VENDOR_KEYS": "/home/chrome-bot/.android/adbkey",
-<<<<<<< HEAD
-      "BUILDTYPE": "Debug",
-=======
->>>>>>> 74907ac6
       "CHROME_HEADLESS": "1",
       "PATH": "<PATH>:RECIPE_PACKAGE_REPO[depot_tools]"
     },
@@ -58,10 +54,6 @@
     "cwd": "[START_DIR]/skia",
     "env": {
       "ADB_VENDOR_KEYS": "/home/chrome-bot/.android/adbkey",
-<<<<<<< HEAD
-      "BUILDTYPE": "Debug",
-=======
->>>>>>> 74907ac6
       "CHROME_HEADLESS": "1",
       "PATH": "<PATH>:RECIPE_PACKAGE_REPO[depot_tools]"
     },
@@ -79,10 +71,6 @@
     "cwd": "[START_DIR]/skia",
     "env": {
       "ADB_VENDOR_KEYS": "/home/chrome-bot/.android/adbkey",
-<<<<<<< HEAD
-      "BUILDTYPE": "Debug",
-=======
->>>>>>> 74907ac6
       "CHROME_HEADLESS": "1",
       "PATH": "<PATH>:RECIPE_PACKAGE_REPO[depot_tools]"
     },
@@ -100,10 +88,6 @@
     "cwd": "[START_DIR]/skia",
     "env": {
       "ADB_VENDOR_KEYS": "/home/chrome-bot/.android/adbkey",
-<<<<<<< HEAD
-      "BUILDTYPE": "Debug",
-=======
->>>>>>> 74907ac6
       "CHROME_HEADLESS": "1",
       "PATH": "<PATH>:RECIPE_PACKAGE_REPO[depot_tools]"
     },
@@ -122,10 +106,6 @@
     "cwd": "[START_DIR]/skia",
     "env": {
       "ADB_VENDOR_KEYS": "/home/chrome-bot/.android/adbkey",
-<<<<<<< HEAD
-      "BUILDTYPE": "Debug",
-=======
->>>>>>> 74907ac6
       "CHROME_HEADLESS": "1",
       "PATH": "<PATH>:RECIPE_PACKAGE_REPO[depot_tools]"
     },
@@ -141,10 +121,6 @@
     "cwd": "[START_DIR]/skia",
     "env": {
       "ADB_VENDOR_KEYS": "/home/chrome-bot/.android/adbkey",
-<<<<<<< HEAD
-      "BUILDTYPE": "Debug",
-=======
->>>>>>> 74907ac6
       "CHROME_HEADLESS": "1",
       "PATH": "<PATH>:RECIPE_PACKAGE_REPO[depot_tools]"
     },
@@ -163,10 +139,6 @@
     "cwd": "[START_DIR]/skia",
     "env": {
       "ADB_VENDOR_KEYS": "/home/chrome-bot/.android/adbkey",
-<<<<<<< HEAD
-      "BUILDTYPE": "Debug",
-=======
->>>>>>> 74907ac6
       "CHROME_HEADLESS": "1",
       "PATH": "<PATH>:RECIPE_PACKAGE_REPO[depot_tools]"
     },
@@ -185,10 +157,6 @@
     "cwd": "[START_DIR]/skia",
     "env": {
       "ADB_VENDOR_KEYS": "/home/chrome-bot/.android/adbkey",
-<<<<<<< HEAD
-      "BUILDTYPE": "Debug",
-=======
->>>>>>> 74907ac6
       "CHROME_HEADLESS": "1",
       "PATH": "<PATH>:RECIPE_PACKAGE_REPO[depot_tools]"
     },
@@ -204,10 +172,6 @@
     "cwd": "[START_DIR]/skia",
     "env": {
       "ADB_VENDOR_KEYS": "/home/chrome-bot/.android/adbkey",
-<<<<<<< HEAD
-      "BUILDTYPE": "Debug",
-=======
->>>>>>> 74907ac6
       "CHROME_HEADLESS": "1",
       "PATH": "<PATH>:RECIPE_PACKAGE_REPO[depot_tools]"
     },
@@ -226,10 +190,6 @@
     "cwd": "[START_DIR]/skia",
     "env": {
       "ADB_VENDOR_KEYS": "/home/chrome-bot/.android/adbkey",
-<<<<<<< HEAD
-      "BUILDTYPE": "Debug",
-=======
->>>>>>> 74907ac6
       "CHROME_HEADLESS": "1",
       "PATH": "<PATH>:RECIPE_PACKAGE_REPO[depot_tools]"
     },
@@ -309,10 +269,6 @@
     "cwd": "[START_DIR]/skia",
     "env": {
       "ADB_VENDOR_KEYS": "/home/chrome-bot/.android/adbkey",
-<<<<<<< HEAD
-      "BUILDTYPE": "Debug",
-=======
->>>>>>> 74907ac6
       "CHROME_HEADLESS": "1",
       "PATH": "<PATH>:RECIPE_PACKAGE_REPO[depot_tools]"
     },
