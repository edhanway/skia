--- conflicted
+++ resolved
@@ -330,11 +330,7 @@
     with api.env(env):
       api.run(api.step, 'gn gen',
               cmd=[gn, 'gen', out_dir, '--args=' + gn_args])
-<<<<<<< HEAD
-      api.run(api.step, 'ninja', cmd=['ninja', '-k', '0', '-C', out_dir])
-=======
       api.run(api.step, 'ninja', cmd=['ninja', '-C', out_dir])
->>>>>>> 0df76972
 
 
 def copy_build_products(api, src, dst):
