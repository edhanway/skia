/*
 * Copyright 2016 Google Inc.
 *
 * Use of this source code is governed by a BSD-style license that can be
 * found in the LICENSE file.
 */

// This is a GPU-backend specific test.

#include "Test.h"

#if SK_SUPPORT_GPU

<<<<<<< HEAD
#ifndef SK_DISABLE_DEFERRED_PROXIES

=======
>>>>>>> 773868fd
#include "GrBackendSurface.h"
#include "GrContextPriv.h"
#include "GrProxyProvider.h"
#include "GrRenderTargetPriv.h"
#include "GrRenderTargetProxy.h"
#include "GrResourceProvider.h"
#include "GrSurfaceProxyPriv.h"
#include "GrTexture.h"
#include "GrTextureProxy.h"
#include "SkGr.h"

// Check that the surface proxy's member vars are set as expected
static void check_surface(skiatest::Reporter* reporter,
                          GrSurfaceProxy* proxy,
                          GrSurfaceOrigin origin,
                          int width, int height,
                          GrPixelConfig config,
                          SkBudgeted budgeted) {
    REPORTER_ASSERT(reporter, proxy->origin() == origin);
    REPORTER_ASSERT(reporter, proxy->width() == width);
    REPORTER_ASSERT(reporter, proxy->height() == height);
    REPORTER_ASSERT(reporter, proxy->config() == config);
    REPORTER_ASSERT(reporter, !proxy->uniqueID().isInvalid());
    REPORTER_ASSERT(reporter, proxy->isBudgeted() == budgeted);
}

static void check_rendertarget(skiatest::Reporter* reporter,
                               const GrCaps& caps,
                               GrResourceProvider* provider,
                               GrRenderTargetProxy* rtProxy,
                               int numSamples,
                               SkBackingFit fit,
                               int expectedMaxWindowRects) {
    REPORTER_ASSERT(reporter, rtProxy->maxWindowRectangles(caps) == expectedMaxWindowRects);
    REPORTER_ASSERT(reporter, rtProxy->numStencilSamples() == numSamples);

    GrSurfaceProxy::UniqueID idBefore = rtProxy->uniqueID();
    REPORTER_ASSERT(reporter, rtProxy->instantiate(provider));
    GrRenderTarget* rt = rtProxy->priv().peekRenderTarget();

    REPORTER_ASSERT(reporter, rtProxy->uniqueID() == idBefore);
    // Deferred resources should always have a different ID from their instantiated rendertarget
    REPORTER_ASSERT(reporter, rtProxy->uniqueID().asUInt() != rt->uniqueID().asUInt());

    if (SkBackingFit::kExact == fit) {
        REPORTER_ASSERT(reporter, rt->width() == rtProxy->width());
        REPORTER_ASSERT(reporter, rt->height() == rtProxy->height());
    } else {
        REPORTER_ASSERT(reporter, rt->width() >= rtProxy->width());
        REPORTER_ASSERT(reporter, rt->height() >= rtProxy->height());
    }
    REPORTER_ASSERT(reporter, rt->config() == rtProxy->config());

    REPORTER_ASSERT(reporter, rt->fsaaType() == rtProxy->fsaaType());
    REPORTER_ASSERT(reporter, rt->numColorSamples() == rtProxy->numColorSamples());
    REPORTER_ASSERT(reporter, rt->numStencilSamples() == rtProxy->numStencilSamples());
    REPORTER_ASSERT(reporter, rt->renderTargetPriv().flags() == rtProxy->testingOnly_getFlags());
}

static void check_texture(skiatest::Reporter* reporter,
                          GrResourceProvider* provider,
                          GrTextureProxy* texProxy,
                          SkBackingFit fit) {
    GrSurfaceProxy::UniqueID idBefore = texProxy->uniqueID();

    REPORTER_ASSERT(reporter, texProxy->instantiate(provider));
    GrTexture* tex = texProxy->priv().peekTexture();

    REPORTER_ASSERT(reporter, texProxy->uniqueID() == idBefore);
    // Deferred resources should always have a different ID from their instantiated texture
    REPORTER_ASSERT(reporter, texProxy->uniqueID().asUInt() != tex->uniqueID().asUInt());

    if (SkBackingFit::kExact == fit) {
        REPORTER_ASSERT(reporter, tex->width() == texProxy->width());
        REPORTER_ASSERT(reporter, tex->height() == texProxy->height());
    } else {
        REPORTER_ASSERT(reporter, tex->width() >= texProxy->width());
        REPORTER_ASSERT(reporter, tex->height() >= texProxy->height());
    }
    REPORTER_ASSERT(reporter, tex->config() == texProxy->config());
}


DEF_GPUTEST_FOR_RENDERING_CONTEXTS(DeferredProxyTest, reporter, ctxInfo) {
    GrProxyProvider* proxyProvider = ctxInfo.grContext()->contextPriv().proxyProvider();
    GrResourceProvider* resourceProvider = ctxInfo.grContext()->contextPriv().resourceProvider();
    const GrCaps& caps = *ctxInfo.grContext()->caps();

    int attempt = 0; // useful for debugging

    for (auto origin : { kBottomLeft_GrSurfaceOrigin, kTopLeft_GrSurfaceOrigin }) {
        for (auto widthHeight : { 100, 128, 1048576 }) {
            for (auto config : { kAlpha_8_GrPixelConfig, kRGB_565_GrPixelConfig,
                                 kRGBA_8888_GrPixelConfig }) {
                for (auto fit : { SkBackingFit::kExact, SkBackingFit::kApprox }) {
                    for (auto budgeted : { SkBudgeted::kYes, SkBudgeted::kNo }) {
                        for (auto numSamples : {1, 4, 16, 128}) {
                            GrSurfaceDesc desc;
                            desc.fFlags = kRenderTarget_GrSurfaceFlag;
                            desc.fOrigin = origin;
                            desc.fWidth = widthHeight;
                            desc.fHeight = widthHeight;
                            desc.fConfig = config;
                            desc.fSampleCnt = numSamples;

                            {
                                sk_sp<GrTexture> tex;
                                if (SkBackingFit::kApprox == fit) {
                                    tex = resourceProvider->createApproxTexture(desc, 0);
                                } else {
                                    tex = resourceProvider->createTexture(desc, budgeted);
                                }

                                sk_sp<GrTextureProxy> proxy = proxyProvider->createProxy(
                                                                            desc, fit, budgeted);
                                REPORTER_ASSERT(reporter, SkToBool(tex) == SkToBool(proxy));
                                if (proxy) {
                                    REPORTER_ASSERT(reporter, proxy->asRenderTargetProxy());
                                    // This forces the proxy to compute and cache its
                                    // pre-instantiation size guess. Later, when it is actually
                                    // instantiated, it checks that the instantiated size is <= to
                                    // the pre-computation. If the proxy never computed its
                                    // pre-instantiation size then the check is skipped.
                                    proxy->gpuMemorySize();

                                    check_surface(reporter, proxy.get(), origin,
                                                  widthHeight, widthHeight, config, budgeted);
                                    int supportedSamples =
                                            caps.getRenderTargetSampleCount(numSamples, config);
                                    check_rendertarget(reporter, caps, resourceProvider,
                                                       proxy->asRenderTargetProxy(),
                                                       supportedSamples,
                                                       fit, caps.maxWindowRectangles());
                                }
                            }

                            desc.fFlags = kNone_GrSurfaceFlags;

                            {
                                sk_sp<GrTexture> tex;
                                if (SkBackingFit::kApprox == fit) {
                                    tex = resourceProvider->createApproxTexture(desc, 0);
                                } else {
                                    tex = resourceProvider->createTexture(desc, budgeted);
                                }

                                sk_sp<GrTextureProxy> proxy(proxyProvider->createProxy(
                                                                            desc, fit, budgeted));
                                REPORTER_ASSERT(reporter, SkToBool(tex) == SkToBool(proxy));
                                if (proxy) {
                                    // This forces the proxy to compute and cache its
                                    // pre-instantiation size guess. Later, when it is actually
                                    // instantiated, it checks that the instantiated size is <= to
                                    // the pre-computation. If the proxy never computed its
                                    // pre-instantiation size then the check is skipped.
                                    proxy->gpuMemorySize();

                                    check_surface(reporter, proxy.get(), origin,
                                                  widthHeight, widthHeight, config, budgeted);
                                    check_texture(reporter, resourceProvider,
                                                  proxy->asTextureProxy(), fit);
                                }
                            }

                            attempt++;
                        }
                    }
                }
            }
        }
    }
}

DEF_GPUTEST_FOR_RENDERING_CONTEXTS(WrappedProxyTest, reporter, ctxInfo) {
    GrProxyProvider* proxyProvider = ctxInfo.grContext()->contextPriv().proxyProvider();
    GrResourceProvider* resourceProvider = ctxInfo.grContext()->contextPriv().resourceProvider();
    GrGpu* gpu = ctxInfo.grContext()->contextPriv().getGpu();
    const GrCaps& caps = *ctxInfo.grContext()->caps();

    static const int kWidthHeight = 100;

    if (kOpenGL_GrBackend != ctxInfo.backend()) {
        return;
    }
    for (auto origin : { kBottomLeft_GrSurfaceOrigin, kTopLeft_GrSurfaceOrigin }) {
        for (auto colorType : { kAlpha_8_SkColorType, kRGBA_8888_SkColorType }) {
            for (auto numSamples : {1, 4}) {
                GrPixelConfig config = SkImageInfo2GrPixelConfig(colorType, nullptr, caps);
                SkASSERT(kUnknown_GrPixelConfig != config);
                int supportedNumSamples = caps.getRenderTargetSampleCount(numSamples, config);

                if (!supportedNumSamples) {
                    continue;
                }

                // External on-screen render target.
                // Tests createWrappedRenderTargetProxy with a GrBackendRenderTarget
                {
                    GrGLFramebufferInfo fboInfo;
                    fboInfo.fFBOID = 0;
                    GrBackendRenderTarget backendRT(kWidthHeight, kWidthHeight, numSamples, 8,
                                                    config, fboInfo);

                    sk_sp<GrSurfaceProxy> sProxy(proxyProvider->createWrappedRenderTargetProxy(
                            backendRT, origin));
                    check_surface(reporter, sProxy.get(), origin,
                                  kWidthHeight, kWidthHeight,
                                  backendRT.testingOnly_getPixelConfig(), SkBudgeted::kNo);
                    check_rendertarget(reporter, caps, resourceProvider,
                                       sProxy->asRenderTargetProxy(),
                                       supportedNumSamples, SkBackingFit::kExact, 0);
                }

                // Tests createWrappedRenderTargetProxy with a GrBackendTexture
                {
                    GrBackendTexture backendTex =
                            gpu->createTestingOnlyBackendTexture(nullptr, kWidthHeight,
                                                                 kWidthHeight, colorType, true,
                                                                 GrMipMapped::kNo);
                    sk_sp<GrSurfaceProxy> sProxy =
                            proxyProvider->createWrappedRenderTargetProxy(backendTex, origin,
                                                                          supportedNumSamples);
                    if (!sProxy) {
                        gpu->deleteTestingOnlyBackendTexture(&backendTex);
                        continue;  // This can fail on Mesa
                    }

                    check_surface(reporter, sProxy.get(), origin,
                                  kWidthHeight, kWidthHeight,
                                  backendTex.testingOnly_getPixelConfig(), SkBudgeted::kNo);
                    check_rendertarget(reporter, caps, resourceProvider,
                                       sProxy->asRenderTargetProxy(),
                                       supportedNumSamples, SkBackingFit::kExact,
                                       caps.maxWindowRectangles());

                    gpu->deleteTestingOnlyBackendTexture(&backendTex);
                }

                // Tests createWrappedTextureProxy that is only renderable
                {
                    GrBackendTexture backendTex =
                            gpu->createTestingOnlyBackendTexture(nullptr, kWidthHeight,
                                                                 kWidthHeight, colorType, true,
                                                                 GrMipMapped::kNo);

                    sk_sp<GrSurfaceProxy> sProxy =
                            proxyProvider->createWrappedTextureProxy(backendTex, origin,
                                                                     supportedNumSamples);
                    if (!sProxy) {
                        gpu->deleteTestingOnlyBackendTexture(&backendTex);
                        continue;  // This can fail on Mesa
                    }

                    check_surface(reporter, sProxy.get(), origin,
                                  kWidthHeight, kWidthHeight,
                                  backendTex.testingOnly_getPixelConfig(), SkBudgeted::kNo);
                    check_rendertarget(reporter, caps, resourceProvider,
                                       sProxy->asRenderTargetProxy(),
                                       supportedNumSamples, SkBackingFit::kExact,
                                       caps.maxWindowRectangles());

                    gpu->deleteTestingOnlyBackendTexture(&backendTex);
                }

                // Tests createWrappedTextureProxy that is only textureable
                {
                    // Internal offscreen texture
                    GrBackendTexture backendTex =
                            gpu->createTestingOnlyBackendTexture(nullptr, kWidthHeight,
                                                                 kWidthHeight, colorType, false,
                                                                 GrMipMapped::kNo);

                    sk_sp<GrSurfaceProxy> sProxy =
                            proxyProvider->createWrappedTextureProxy(backendTex, origin,
                                                                     kBorrow_GrWrapOwnership,
                                                                     nullptr, nullptr);
                    if (!sProxy) {
                        gpu->deleteTestingOnlyBackendTexture(&backendTex);
                        continue;
                    }

                    check_surface(reporter, sProxy.get(), origin,
                                  kWidthHeight, kWidthHeight,
                                  backendTex.testingOnly_getPixelConfig(), SkBudgeted::kNo);
                    check_texture(reporter, resourceProvider, sProxy->asTextureProxy(),
                                  SkBackingFit::kExact);

                    gpu->deleteTestingOnlyBackendTexture(&backendTex);
                }
            }
        }
    }
}

DEF_GPUTEST_FOR_RENDERING_CONTEXTS(ZeroSizedProxyTest, reporter, ctxInfo) {
    GrProxyProvider* provider = ctxInfo.grContext()->contextPriv().proxyProvider();

    for (auto flags : { kRenderTarget_GrSurfaceFlag, kNone_GrSurfaceFlags }) {
        for (auto fit : { SkBackingFit::kExact, SkBackingFit::kApprox }) {
            for (int width : { 0, 100 }) {
                for (int height : { 0, 100}) {
                    if (width && height) {
                        continue; // not zero-sized
                    }

                    GrSurfaceDesc desc;
                    desc.fFlags = flags;
                    desc.fOrigin = kBottomLeft_GrSurfaceOrigin;
                    desc.fWidth = width;
                    desc.fHeight = height;
                    desc.fConfig = kRGBA_8888_GrPixelConfig;
                    desc.fSampleCnt = 1;

                    sk_sp<GrTextureProxy> proxy = provider->createProxy(desc, fit, SkBudgeted::kNo);
                    REPORTER_ASSERT(reporter, !proxy);
                }
            }
        }
    }
}

#endif

#endif<|MERGE_RESOLUTION|>--- conflicted
+++ resolved
@@ -11,11 +11,6 @@
 
 #if SK_SUPPORT_GPU
 
-<<<<<<< HEAD
-#ifndef SK_DISABLE_DEFERRED_PROXIES
-
-=======
->>>>>>> 773868fd
 #include "GrBackendSurface.h"
 #include "GrContextPriv.h"
 #include "GrProxyProvider.h"
@@ -337,6 +332,4 @@
     }
 }
 
-#endif
-
 #endif