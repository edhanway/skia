--- conflicted
+++ resolved
@@ -6,11 +6,7 @@
  */
 
 #include "include/c/sk_canvas.h"
-<<<<<<< HEAD
-#include "include/c/sk_imageinfo.h"
-=======
 #include "include/c/sk_general.h"
->>>>>>> f2d47bda
 #include "include/c/sk_paint.h"
 #include "include/c/sk_shader.h"
 #include "include/c/sk_surface.h"
@@ -23,9 +19,14 @@
 #include "../../src/c/sk_types_priv.h"
 
 static void shader_test(skiatest::Reporter* reporter) {
-    sk_imageinfo_t* info = sk_imageinfo_new(64, 64, RGBA_8888_SK_COLORTYPE, PREMUL_SK_ALPHATYPE,
-                                            NULL);
-    sk_surface_t* surface  = sk_surface_new_raster(info, nullptr);
+    sk_imageinfo_t info = {
+        nullptr,
+        64, 64,
+        sk_colortype_get_default_8888(),
+        PREMUL_SK_ALPHATYPE
+    };
+
+    sk_surface_t* surface  = sk_surface_new_raster(&info, 0, nullptr);
     sk_canvas_t* canvas = sk_surface_get_canvas(surface);
     sk_paint_t* paint = sk_paint_new();
 
@@ -60,18 +61,25 @@
 
     sk_paint_delete(paint);
     sk_surface_unref(surface);
-    sk_imageinfo_delete(info);
+}
+
+void* black_hole(void* t) {
+    return t;
 }
 
 static void test_c(skiatest::Reporter* reporter) {
-    sk_imageinfo_t* info = sk_imageinfo_new(1, 1, RGBA_8888_SK_COLORTYPE, PREMUL_SK_ALPHATYPE,
-                                            NULL);
+    sk_imageinfo_t info = {
+        nullptr,
+        1, 1,
+        sk_colortype_get_default_8888(),
+        PREMUL_SK_ALPHATYPE
+    };
     uint32_t pixel[1] = { 0 };
     sk_surfaceprops_t* props = sk_surfaceprops_new((sk_surfaceprops_flags_t)0, UNKNOWN_SK_PIXELGEOMETRY);
 
-    sk_surface_t* surface = sk_surface_new_raster_direct(info, pixel, sizeof(uint32_t),
-                                                         &surfaceProps);
-    sk_paint_t* paint = sk_paint_new();
+    sk_surface_t* surface = sk_surface_new_raster_direct(
+        &info, pixel, sizeof(uint32_t), nullptr, nullptr, props);
+    REPORTER_ASSERT(reporter, surface != nullptr);
 
     sk_paint_t* paint = sk_paint_new();
     REPORTER_ASSERT(reporter, paint != nullptr);
@@ -96,7 +104,6 @@
 
     sk_paint_delete(paint);
     sk_surface_unref(surface);
-    sk_imageinfo_delete(info);
 }
 
 static void null_imageinfo_test(skiatest::Reporter* reporter) {
