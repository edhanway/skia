# Copyright 2016 Google Inc.
#
# Use of this source code is governed by a BSD-style license that can be
# found in the LICENSE file.

is_skia_standalone = true

# It's best to keep the names and defaults of is_foo flags consistent with Chrome.

declare_args() {
  is_official_build = false
  is_component_build = false
  ndk = ""

  # It's nice to keep ndk_api set to what Clank targets, but probably no big deal if we can't.
  if (target_cpu == "x86" || target_cpu == "arm") {
    ndk_api = 16
  } else {
    ndk_api = 21
  }
<<<<<<< HEAD
  linux_soname_version = ""
  sanitize = ""

  ncli = ""
  ncli_version = "4.0"
=======

  sanitize = ""

  ar = "ar"
  cc = "cc"
  cxx = "c++"

  win_sdk = "C:/Program Files (x86)/Windows Kits/10"
  win_sdk_version = ""

  win_vc = ""
  win_toolchain_version = ""

  clang_win = ""
>>>>>>> 773868fd
}
declare_args() {
  is_debug = !is_official_build
}

assert(!(is_debug && is_official_build))

if (target_cpu == "wasm") {
  target_os = "wasm"
}

# Platform detection
if (target_os == "") {
  target_os = host_os
  if (ndk != "") {
    target_os = "android"
  }
}
if (current_os == "") {
  current_os = target_os
}

is_android = current_os == "android"
is_fuchsia = current_os == "fuchsia"
is_ios = current_os == "ios" || current_os == "tvos" || current_os == "watchos"
is_tvos = current_os == "tvos"
is_watchos = current_os == "watchos"
is_linux = current_os == "linux" || current_os == "tizen"
is_mac = current_os == "mac"
is_win = current_os == "win" || current_os == "winrt"
is_winrt = current_os == "winrt"
is_tizen = current_os == "tizen"

if (target_cpu == "") {
  target_cpu = host_cpu
  if (is_android || is_ios) {
    target_cpu = "arm64"
  }
}
if (target_cpu == "x86_64") {
  target_cpu = "x64"
}
if (current_cpu == "") {
  current_cpu = target_cpu
}

is_clang = is_android || is_ios || is_mac ||
           (cc == "clang" && cxx == "clang++") || clang_win != ""
if (!is_clang && !is_win) {
  is_clang = exec_script("gn/is_clang.py",
                         [
                           cc,
                           cxx,
                         ],
                         "value")
}

if (is_android) {
  ndk_host = ""
  ndk_target = ""
  ndk_platform = ""
  ndk_stdlib = ""
  ndk_gccdir = ""
  ndk_gdbserver = ""

  if (host_os == "linux") {
    ndk_host = "linux-x86_64"
  } else if (host_os == "mac") {
    ndk_host = "darwin-x86_64"
  } else if (host_os == "win") {
    ndk_host = "windows-x86_64"
  }

  if (target_cpu == "arm64") {
    ndk_target = "aarch64-linux-android"
    ndk_platform = "android-${ndk_api}/arch-arm64"
    ndk_stdlib = "arm64-v8a"
    ndk_gccdir = ndk_target
    ndk_gdbserver = "prebuilt/android-arm64/gdbserver/gdbserver"
  } else if (target_cpu == "arm") {
    ndk_target = "arm-linux-androideabi"
    ndk_platform = "android-${ndk_api}/arch-arm"
    ndk_stdlib = "armeabi-v7a"
    ndk_gccdir = ndk_target
    ndk_gdbserver = "prebuilt/android-arm/gdbserver/gdbserver"
  } else if (target_cpu == "x64") {
    ndk_target = "x86_64-linux-android"
    ndk_platform = "android-${ndk_api}/arch-x86_64"
    ndk_stdlib = "x86_64"
    ndk_gccdir = ndk_stdlib
    ndk_gdbserver = "prebuilt/android-x86_64/gdbserver/gdbserver"
  } else if (target_cpu == "x86") {
    ndk_target = "i686-linux-android"
    ndk_platform = "android-${ndk_api}/arch-x86"
    ndk_stdlib = "x86"
    ndk_gccdir = ndk_stdlib
    ndk_gdbserver = "prebuilt/android-x86/gdbserver/gdbserver"
  }
}

<<<<<<< HEAD
if (is_tizen) {
  ncli_target = ""
  ncli_platform = ""
  ncli_gccdir = ""

  if (target_cpu == "arm") {
    ncli_target = "arm-tizen-linux-gnueabi"
    ncli_platform = "tizen-${ncli_version}/mobile/rootstraps/mobile-${ncli_version}-device.core"
    ncli_gccdir = "arm-linux-gnueabi-gcc-6.2"
  } else if (target_cpu == "x86") {
    ncli_target = "i586-tizen-linux-gnueabi"
    ncli_platform = "tizen-${ncli_version}/mobile/rootstraps/mobile-${ncli_version}-emulator.core"
    ncli_gccdir = "i586-linux-gnueabi-gcc-6.2"
=======
msvc = ""
if (target_os == "win") {
  # By default we look for 2017 (Pro & Community), then 2015. If MSVC is installed in a
  # non-default location, you can set win_vc to inform us where it is.
  vc_2017_pro_default =
      "C:/Program Files (x86)/Microsoft Visual Studio/2017/Professional/VC"
  vc_2017_com_default =
      "C:/Program Files (x86)/Microsoft Visual Studio/2017/Community/VC"
  vc_2017_bt_default =
      "C:/Program Files (x86)/Microsoft Visual Studio/2017/BuildTools/VC"
  vc_2015_default = "C:/Program Files (x86)/Microsoft Visual Studio 14.0/VC"

  if (win_vc == "") {
    if ("True" == exec_script("//gn/checkdir.py",
                              [ "$vc_2017_pro_default" ],
                              "trim string")) {
      win_vc = vc_2017_pro_default
      msvc = 2017
    } else if ("True" == exec_script("//gn/checkdir.py",
                                     [ "$vc_2017_com_default" ],
                                     "trim string")) {
      win_vc = vc_2017_com_default
      msvc = 2017
    } else if ("True" == exec_script("//gn/checkdir.py",
                                     [ "$vc_2017_bt_default" ],
                                     "trim string")) {
      win_vc = vc_2017_bt_default
      msvc = 2017
    } else if ("True" == exec_script("//gn/checkdir.py",
                                     [ "$vc_2015_default" ],
                                     "trim string")) {
      win_vc = vc_2015_default
      msvc = 2015
    }
  }
  assert(win_vc != "")  # Could not find VC installation. Set win_vc to your VC directory.

  if (msvc == "") {
    if ("True" ==
        exec_script("//gn/checkdir.py", [ "$win_vc/Tools" ], "trim string")) {
      msvc = 2017
    } else {
      msvc = 2015
    }
  }
}

if (target_os == "win") {
  if (msvc == 2017 && win_toolchain_version == "") {
    win_toolchain_version = exec_script("//gn/highest_version_dir.py",
                                        [
                                          "$win_vc/Tools/MSVC",
                                          "[0-9]{2}\.[0-9]{2}\.[0-9]{5}",
                                        ],
                                        "trim string")
  }
  if (win_sdk_version == "") {
    win_sdk_version = exec_script("//gn/highest_version_dir.py",
                                  [
                                    "$win_sdk/Include",
                                    "[0-9]{2}\.[0-9]\.[0-9]{5}\.[0-9]",
                                  ],
                                  "trim string")
>>>>>>> 773868fd
  }
}

# A component is either a static or a shared library.
template("component") {
  _component_mode = "static_library"
  if (is_component_build) {
    _component_mode = "shared_library"
  }

  target(_component_mode, target_name) {
    forward_variables_from(invoker, "*")
  }
}

# Default configs
default_configs = [
  "//gn:default",
  "//gn:no_exceptions",
  "//gn:no_rtti",
  "//gn:warnings",
  "//gn:warnings_except_public_headers",
]
if (!is_debug) {
  default_configs += [ "//gn:release" ]
}
if (!is_official_build) {
  default_configs += [ "//gn:debug_symbols" ]
}
default_configs += [ "//gn:extra_flags" ]

set_defaults("executable") {
  configs = [ "//gn:executable" ] + default_configs
}

set_defaults("source_set") {
  configs = default_configs
}

set_defaults("static_library") {
  configs = default_configs
}

set_defaults("shared_library") {
  configs = default_configs
}

set_defaults("component") {
  configs = default_configs
  if (!is_component_build) {
    complete_static_lib = true
  }
}

if (is_win) {
  # Windows tool chain
  set_default_toolchain("//gn/toolchain:msvc")
  default_toolchain_name = "msvc"
  host_toolchain = "msvc"
} else {
  # GCC-like toolchains, including Clang.
  set_default_toolchain("//gn/toolchain:gcc_like")
  default_toolchain_name = "gcc_like"
  host_toolchain = "gcc_like_host"
}<|MERGE_RESOLUTION|>--- conflicted
+++ resolved
@@ -18,14 +18,7 @@
   } else {
     ndk_api = 21
   }
-<<<<<<< HEAD
   linux_soname_version = ""
-  sanitize = ""
-
-  ncli = ""
-  ncli_version = "4.0"
-=======
-
   sanitize = ""
 
   ar = "ar"
@@ -39,7 +32,9 @@
   win_toolchain_version = ""
 
   clang_win = ""
->>>>>>> 773868fd
+
+  ncli = ""
+  ncli_version = "4.0"
 }
 declare_args() {
   is_debug = !is_official_build
@@ -86,7 +81,7 @@
   current_cpu = target_cpu
 }
 
-is_clang = is_android || is_ios || is_mac ||
+is_clang = is_android || is_ios || is_mac || is_tizen ||
            (cc == "clang" && cxx == "clang++") || clang_win != ""
 if (!is_clang && !is_win) {
   is_clang = exec_script("gn/is_clang.py",
@@ -140,21 +135,6 @@
   }
 }
 
-<<<<<<< HEAD
-if (is_tizen) {
-  ncli_target = ""
-  ncli_platform = ""
-  ncli_gccdir = ""
-
-  if (target_cpu == "arm") {
-    ncli_target = "arm-tizen-linux-gnueabi"
-    ncli_platform = "tizen-${ncli_version}/mobile/rootstraps/mobile-${ncli_version}-device.core"
-    ncli_gccdir = "arm-linux-gnueabi-gcc-6.2"
-  } else if (target_cpu == "x86") {
-    ncli_target = "i586-tizen-linux-gnueabi"
-    ncli_platform = "tizen-${ncli_version}/mobile/rootstraps/mobile-${ncli_version}-emulator.core"
-    ncli_gccdir = "i586-linux-gnueabi-gcc-6.2"
-=======
 msvc = ""
 if (target_os == "win") {
   # By default we look for 2017 (Pro & Community), then 2015. If MSVC is installed in a
@@ -218,7 +198,22 @@
                                     "[0-9]{2}\.[0-9]\.[0-9]{5}\.[0-9]",
                                   ],
                                   "trim string")
->>>>>>> 773868fd
+  }
+}
+
+if (is_tizen) {
+  ncli_target = ""
+  ncli_platform = ""
+  ncli_gccdir = ""
+
+  if (target_cpu == "arm") {
+    ncli_target = "arm-tizen-linux-gnueabi"
+    ncli_platform = "tizen-${ncli_version}/mobile/rootstraps/mobile-${ncli_version}-device.core"
+    ncli_gccdir = "arm-linux-gnueabi-gcc-6.2"
+  } else if (target_cpu == "x86") {
+    ncli_target = "i586-tizen-linux-gnueabi"
+    ncli_platform = "tizen-${ncli_version}/mobile/rootstraps/mobile-${ncli_version}-emulator.core"
+    ncli_gccdir = "i586-linux-gnueabi-gcc-6.2"
   }
 }
 
