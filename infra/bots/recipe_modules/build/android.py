--- conflicted
+++ resolved
@@ -91,9 +91,6 @@
     else:
       api.run(api.step, 'gn gen',
               cmd=[gn, 'gen', out_dir, '--args=' + gn_args])
-<<<<<<< HEAD
-      api.run(api.step, 'ninja', cmd=['ninja', '-k', '0', '-C', out_dir])
-=======
       api.run(api.step, 'ninja', cmd=['ninja', '-C', out_dir])
 
 
@@ -102,7 +99,6 @@
   'nanobench',
   'skpbench',
 ]
->>>>>>> 0df76972
 
 
 def copy_build_products(api, src, dst):
