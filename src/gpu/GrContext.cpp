--- conflicted
+++ resolved
@@ -379,46 +379,8 @@
 GrBackendTexture GrContext::createBackendTexture(const SkSurfaceCharacterization& c) {
     const GrCaps* caps = this->caps();
 
-<<<<<<< HEAD
-    if (!src->colorSpaceInfo().colorSpace()) {
-        // "Legacy" mode - no color space conversions.
-        dstColorSpace = nullptr;
-    }
-    convert = convert || !SkColorSpace::Equals(dstColorSpace, src->colorSpaceInfo().colorSpace());
-
-    SkAutoPixmapStorage tempPixmap;
-    SkPixmap finalPixmap;
-    if (convert) {
-        SkColorType srcSkColorType = GrColorTypeToSkColorType(allowedColorType);
-        SkColorType dstSkColorType = GrColorTypeToSkColorType(dstColorType);
-        if (kUnknown_SkColorType == srcSkColorType || kUnknown_SkColorType == dstSkColorType) {
-            return false;
-        }
-        auto tempAT = SkColorTypeIsAlwaysOpaque(srcSkColorType) ? kOpaque_SkAlphaType
-                                                                : kPremul_SkAlphaType;
-        auto tempII = SkImageInfo::Make(width, height, srcSkColorType, tempAT,
-                                        src->colorSpaceInfo().refColorSpace());
-        SkASSERT(!unpremul || !SkColorTypeIsAlwaysOpaque(dstSkColorType));
-        auto finalAT = SkColorTypeIsAlwaysOpaque(srcSkColorType)
-                               ? kOpaque_SkAlphaType
-                               : unpremul ? kUnpremul_SkAlphaType : kPremul_SkAlphaType;
-        auto finalII =
-                SkImageInfo::Make(width, height, dstSkColorType, finalAT, sk_ref_sp(dstColorSpace));
-        if (!SkImageInfoValidConversion(finalII, tempII)) {
-            return false;
-        }
-        if (!tempPixmap.tryAlloc(tempII)) {
-            return false;
-        }
-        finalPixmap.reset(finalII, buffer, rowBytes);
-        buffer = tempPixmap.writable_addr();
-        rowBytes = tempPixmap.rowBytes();
-        // Chrome msan bots require this.
-        sk_bzero(buffer, tempPixmap.computeByteSize());
-=======
     if (!this->asDirectContext() || !c.isValid()) {
         return GrBackendTexture();
->>>>>>> bc8994cb
     }
 
     if (this->abandoned()) {
