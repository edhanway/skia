[
  {
    "cmd": [
      "python",
      "-u",
      "RECIPE_MODULE[recipe_engine::file]\\resources\\fileutil.py",
      "--json-output",
      "/path/to/tmp/json",
      "copy",
      "[START_DIR]\\cache\\work\\skia\\infra\\bots\\assets\\android_ndk_windows\\VERSION",
      "/path/to/tmp/"
    ],
    "infra_step": true,
    "name": "Get android_ndk_windows VERSION"
  },
  {
    "cmd": [
      "python",
      "-u",
      "[START_DIR]\\cache\\work\\skia\\bin\\fetch-gn"
    ],
    "cwd": "[START_DIR]\\cache\\work\\skia",
    "env": {
      "CHROME_HEADLESS": "1",
      "PATH": "<PATH>;RECIPE_REPO[depot_tools]"
    },
    "infra_step": true,
    "name": "fetch-gn"
  },
  {
    "cmd": [
<<<<<<< HEAD
      "[START_DIR]/cache/work/skia/bin/gn",
=======
      "[START_DIR]\\cache\\work\\skia\\bin\\gn",
>>>>>>> bc8994cb
      "gen",
      "[START_DIR]\\cache\\work\\skia\\out\\Build-Win-Clang-arm64-Release-Android\\Release",
      "--args=extra_cflags=[\"-DDUMMY_ndk_version=42\"] is_debug=false ndk=\"[START_DIR]\\n\" target_cpu=\"arm64\" werror=true"
    ],
    "cwd": "[START_DIR]\\cache\\work\\skia",
    "env": {
      "CHROME_HEADLESS": "1",
      "PATH": "<PATH>;RECIPE_REPO[depot_tools]"
    },
    "name": "gn gen"
  },
  {
    "cmd": [
      "ninja",
<<<<<<< HEAD
      "-k",
      "0",
=======
>>>>>>> bc8994cb
      "-C",
      "[START_DIR]\\cache\\work\\skia\\out\\Build-Win-Clang-arm64-Release-Android\\Release"
    ],
    "cwd": "[START_DIR]\\cache\\work\\skia",
    "env": {
      "CHROME_HEADLESS": "1",
      "PATH": "<PATH>;RECIPE_REPO[depot_tools]"
    },
    "name": "ninja"
  },
  {
    "cmd": [
      "python",
      "-u",
      "import errno\nimport glob\nimport os\nimport shutil\nimport sys\n\nsrc = sys.argv[1]\ndst = sys.argv[2]\nbuild_products_whitelist = ['dm', 'dm.exe', 'dm.app', 'nanobench.app', 'get_images_from_skps', 'get_images_from_skps.exe', 'hello-opencl', 'hello-opencl.exe', 'nanobench', 'nanobench.exe', 'skpbench', 'skpbench.exe', '*.so', '*.dll', '*.dylib', 'skia_launcher', 'skiaserve', 'skottie_tool', 'lib/*.so', 'run_testlab', 'skqp-universal-debug.apk', 'whitelist_devices.json']\n\ntry:\n  os.makedirs(dst)\nexcept OSError as e:\n  if e.errno != errno.EEXIST:\n    raise\n\nfor pattern in build_products_whitelist:\n  path = os.path.join(src, pattern)\n  for f in glob.glob(path):\n    dst_path = os.path.join(dst, os.path.relpath(f, src))\n    if not os.path.isdir(os.path.dirname(dst_path)):\n      os.makedirs(os.path.dirname(dst_path))\n    print 'Copying build product %s to %s' % (f, dst_path)\n    shutil.move(f, dst_path)\n",
      "[START_DIR]\\cache\\work\\skia\\out\\Build-Win-Clang-arm64-Release-Android\\Release",
      "[START_DIR]\\[SWARM_OUT_DIR]\\out\\Release"
    ],
    "infra_step": true,
    "name": "copy build products",
    "~followup_annotations": [
      "@@@STEP_LOG_LINE@python.inline@import errno@@@",
      "@@@STEP_LOG_LINE@python.inline@import glob@@@",
      "@@@STEP_LOG_LINE@python.inline@import os@@@",
      "@@@STEP_LOG_LINE@python.inline@import shutil@@@",
      "@@@STEP_LOG_LINE@python.inline@import sys@@@",
      "@@@STEP_LOG_LINE@python.inline@@@@",
      "@@@STEP_LOG_LINE@python.inline@src = sys.argv[1]@@@",
      "@@@STEP_LOG_LINE@python.inline@dst = sys.argv[2]@@@",
      "@@@STEP_LOG_LINE@python.inline@build_products_whitelist = ['dm', 'dm.exe', 'dm.app', 'nanobench.app', 'get_images_from_skps', 'get_images_from_skps.exe', 'hello-opencl', 'hello-opencl.exe', 'nanobench', 'nanobench.exe', 'skpbench', 'skpbench.exe', '*.so', '*.dll', '*.dylib', 'skia_launcher', 'skiaserve', 'skottie_tool', 'lib/*.so', 'run_testlab', 'skqp-universal-debug.apk', 'whitelist_devices.json']@@@",
      "@@@STEP_LOG_LINE@python.inline@@@@",
      "@@@STEP_LOG_LINE@python.inline@try:@@@",
      "@@@STEP_LOG_LINE@python.inline@  os.makedirs(dst)@@@",
      "@@@STEP_LOG_LINE@python.inline@except OSError as e:@@@",
      "@@@STEP_LOG_LINE@python.inline@  if e.errno != errno.EEXIST:@@@",
      "@@@STEP_LOG_LINE@python.inline@    raise@@@",
      "@@@STEP_LOG_LINE@python.inline@@@@",
      "@@@STEP_LOG_LINE@python.inline@for pattern in build_products_whitelist:@@@",
      "@@@STEP_LOG_LINE@python.inline@  path = os.path.join(src, pattern)@@@",
      "@@@STEP_LOG_LINE@python.inline@  for f in glob.glob(path):@@@",
      "@@@STEP_LOG_LINE@python.inline@    dst_path = os.path.join(dst, os.path.relpath(f, src))@@@",
      "@@@STEP_LOG_LINE@python.inline@    if not os.path.isdir(os.path.dirname(dst_path)):@@@",
      "@@@STEP_LOG_LINE@python.inline@      os.makedirs(os.path.dirname(dst_path))@@@",
      "@@@STEP_LOG_LINE@python.inline@    print 'Copying build product %s to %s' % (f, dst_path)@@@",
      "@@@STEP_LOG_LINE@python.inline@    shutil.move(f, dst_path)@@@",
      "@@@STEP_LOG_END@python.inline@@@"
    ]
  },
  {
    "name": "$result"
  }
]<|MERGE_RESOLUTION|>--- conflicted
+++ resolved
@@ -29,11 +29,7 @@
   },
   {
     "cmd": [
-<<<<<<< HEAD
-      "[START_DIR]/cache/work/skia/bin/gn",
-=======
       "[START_DIR]\\cache\\work\\skia\\bin\\gn",
->>>>>>> bc8994cb
       "gen",
       "[START_DIR]\\cache\\work\\skia\\out\\Build-Win-Clang-arm64-Release-Android\\Release",
       "--args=extra_cflags=[\"-DDUMMY_ndk_version=42\"] is_debug=false ndk=\"[START_DIR]\\n\" target_cpu=\"arm64\" werror=true"
@@ -48,11 +44,6 @@
   {
     "cmd": [
       "ninja",
-<<<<<<< HEAD
-      "-k",
-      "0",
-=======
->>>>>>> bc8994cb
       "-C",
       "[START_DIR]\\cache\\work\\skia\\out\\Build-Win-Clang-arm64-Release-Android\\Release"
     ],
