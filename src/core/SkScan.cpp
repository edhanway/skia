/*
 * Copyright 2006 The Android Open Source Project
 *
 * Use of this source code is governed by a BSD-style license that can be
 * found in the LICENSE file.
 */


#include "SkScan.h"
#include "SkBlitter.h"
#include "SkRasterClip.h"

<<<<<<< HEAD
=======
#ifdef SK_NO_ANALYTIC_AA
    std::atomic<bool> gSkUseAnalyticAA{false};
#else
    std::atomic<bool> gSkUseAnalyticAA{true};
#endif

>>>>>>> 0fe5f097
static inline void blitrect(SkBlitter* blitter, const SkIRect& r) {
    blitter->blitRect(r.fLeft, r.fTop, r.width(), r.height());
}

void SkScan::FillIRect(const SkIRect& r, const SkRegion* clip,
                       SkBlitter* blitter) {
    if (!r.isEmpty()) {
        if (clip) {
            if (clip->isRect()) {
                const SkIRect& clipBounds = clip->getBounds();

                if (clipBounds.contains(r)) {
                    blitrect(blitter, r);
                } else {
                    SkIRect rr = r;
                    if (rr.intersect(clipBounds)) {
                        blitrect(blitter, rr);
                    }
                }
            } else {
                SkRegion::Cliperator    cliper(*clip, r);
                const SkIRect&          rr = cliper.rect();

                while (!cliper.done()) {
                    blitrect(blitter, rr);
                    cliper.next();
                }
            }
        } else {
            blitrect(blitter, r);
        }
    }
}

void SkScan::FillXRect(const SkXRect& xr, const SkRegion* clip,
                       SkBlitter* blitter) {
    SkIRect r;

    XRect_round(xr, &r);
    SkScan::FillIRect(r, clip, blitter);
}

void SkScan::FillRect(const SkRect& r, const SkRegion* clip,
                       SkBlitter* blitter) {
    SkIRect ir;

    r.round(&ir);
    SkScan::FillIRect(ir, clip, blitter);
}

///////////////////////////////////////////////////////////////////////////////

void SkScan::FillIRect(const SkIRect& r, const SkRasterClip& clip,
                       SkBlitter* blitter) {
    if (clip.isEmpty() || r.isEmpty()) {
        return;
    }

    if (clip.isBW()) {
        FillIRect(r, &clip.bwRgn(), blitter);
        return;
    }

    SkAAClipBlitterWrapper wrapper(clip, blitter);
    FillIRect(r, &wrapper.getRgn(), wrapper.getBlitter());
}

void SkScan::FillXRect(const SkXRect& xr, const SkRasterClip& clip,
                       SkBlitter* blitter) {
    if (clip.isEmpty() || xr.isEmpty()) {
        return;
    }

    if (clip.isBW()) {
        FillXRect(xr, &clip.bwRgn(), blitter);
        return;
    }

    SkAAClipBlitterWrapper wrapper(clip, blitter);
    FillXRect(xr, &wrapper.getRgn(), wrapper.getBlitter());
}

void SkScan::FillRect(const SkRect& r, const SkRasterClip& clip,
                      SkBlitter* blitter) {
    if (clip.isEmpty() || r.isEmpty()) {
        return;
    }

    if (clip.isBW()) {
        FillRect(r, &clip.bwRgn(), blitter);
        return;
    }

    SkAAClipBlitterWrapper wrapper(clip, blitter);
    FillRect(r, &wrapper.getRgn(), wrapper.getBlitter());
}<|MERGE_RESOLUTION|>--- conflicted
+++ resolved
@@ -10,15 +10,12 @@
 #include "SkBlitter.h"
 #include "SkRasterClip.h"
 
-<<<<<<< HEAD
-=======
 #ifdef SK_NO_ANALYTIC_AA
     std::atomic<bool> gSkUseAnalyticAA{false};
 #else
     std::atomic<bool> gSkUseAnalyticAA{true};
 #endif
 
->>>>>>> 0fe5f097
 static inline void blitrect(SkBlitter* blitter, const SkIRect& r) {
     blitter->blitRect(r.fLeft, r.fTop, r.width(), r.height());
 }
