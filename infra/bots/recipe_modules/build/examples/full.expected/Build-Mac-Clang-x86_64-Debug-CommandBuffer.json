--- conflicted
+++ resolved
@@ -91,11 +91,7 @@
       "[START_DIR]/cache/work/skia/bin/gn",
       "gen",
       "[START_DIR]/cache/work/skia/out/Build-Mac-Clang-x86_64-Debug-CommandBuffer/Debug",
-<<<<<<< HEAD
-      "--args=cc=\"clang\" cxx=\"clang++\" extra_cflags=[\"-DDUMMY_xcode_build_version=11c29\", \"-O1\"] skia_gl_standard=\"\" target_cpu=\"x86_64\" werror=true"
-=======
       "--args=cc=\"clang\" cc_wrapper=\"[START_DIR]/ccache_mac/bin/ccache\" cxx=\"clang++\" extra_cflags=[\"-DDUMMY_xcode_build_version=11c29\", \"-O1\"] skia_gl_standard=\"\" target_cpu=\"x86_64\" werror=true"
->>>>>>> 8ce842d3
     ],
     "cwd": "[START_DIR]/cache/work/skia",
     "env": {
