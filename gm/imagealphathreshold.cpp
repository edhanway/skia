--- conflicted
+++ resolved
@@ -88,26 +88,6 @@
                                                     SkAlphaType alphaType) {
 
     SkColorType ct = canvas->imageInfo().colorType();
-<<<<<<< HEAD
-    sk_sp<SkColorSpace> cs(sk_ref_sp(canvas->imageInfo().colorSpace()));
-
-    if (kUnknown_SkColorType == ct) {
-        // For backends that aren't yet color-space aware we just fallback to N32.
-        ct = kN32_SkColorType;
-        cs = nullptr;
-    }
-
-    SkImageInfo info = SkImageInfo::Make(width, height, ct, alphaType, std::move(cs));
-
-    sk_sp<SkSurface> result = canvas->makeSurface(info);
-    if (!result) {
-        result = SkSurface::MakeRaster(info);
-    }
-
-    return result;
-}
-
-=======
     sk_sp<SkColorSpace> cs(canvas->imageInfo().refColorSpace());
 
     if (kUnknown_SkColorType == ct) {
@@ -126,7 +106,6 @@
     return result;
 }
 
->>>>>>> ae9cc5d3
 class ImageAlphaThresholdSurfaceGM : public skiagm::GM {
 public:
     ImageAlphaThresholdSurfaceGM() {
@@ -152,12 +131,9 @@
 
         sk_sp<SkSurface> surface(make_color_matching_surface(canvas, WIDTH, HEIGHT,
                                                              kPremul_SkAlphaType));
-<<<<<<< HEAD
-=======
         if (!surface) {
             return;
         }
->>>>>>> ae9cc5d3
 
         surface->getCanvas()->clear(SK_ColorTRANSPARENT);
         draw_rects(surface->getCanvas());
