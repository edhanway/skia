--- conflicted
+++ resolved
@@ -321,15 +321,8 @@
     return ToColorTable(AsBitmap(cbitmap)->getColorTable());
 }
 
-<<<<<<< HEAD
-void sk_bitmap_set_colortable(sk_bitmap_t* cbitmap, sk_colortable_t* ctable)
-{
-    SkBitmap* bmp = AsBitmap(cbitmap);
-    bmp->setPixels(bmp->getPixels(), AsColorTable(ctable));
-=======
 void sk_bitmap_set_pixels(sk_bitmap_t* cbitmap, const void* pixels, sk_colortable_t* ctable)
 {
     SkBitmap* bmp AsBitmap(cbitmap);
     bmp->setPixels(pixels, AsColorTable(ctable));
->>>>>>> 4cfb0003
 }