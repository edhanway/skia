/*
 * Copyright 2012 Google Inc.
 *
 * Use of this source code is governed by a BSD-style license that can be
 * found in the LICENSE file.
 */

#include "GrGLCaps.h"
#include "GrContextOptions.h"
#include "GrGLContext.h"
#include "GrGLRenderTarget.h"
#include "GrGLTexture.h"
#include "GrShaderCaps.h"
#include "GrSurfaceProxyPriv.h"
#include "SkJSONWriter.h"
#include "SkTSearch.h"
#include "SkTSort.h"

GrGLCaps::GrGLCaps(const GrContextOptions& contextOptions,
                   const GrGLContextInfo& ctxInfo,
                   const GrGLInterface* glInterface) : INHERITED(contextOptions) {
    fStandard = ctxInfo.standard();

    fStencilFormats.reset();
    fMSFBOType = kNone_MSFBOType;
    fInvalidateFBType = kNone_InvalidateFBType;
    fMapBufferType = kNone_MapBufferType;
    fTransferBufferType = kNone_TransferBufferType;
    fMaxFragmentUniformVectors = 0;
    fUnpackRowLengthSupport = false;
    fUnpackFlipYSupport = false;
    fPackRowLengthSupport = false;
    fPackFlipYSupport = false;
    fTextureUsageSupport = false;
<<<<<<< HEAD
    fTextureRedSupport = false;
=======
>>>>>>> 773868fd
    fAlpha8IsRenderable = false;
    fImagingSupport = false;
    fVertexArrayObjectSupport = false;
    fDebugSupport = false;
    fES2CompatibilitySupport = false;
    fDrawIndirectSupport = false;
    fMultiDrawIndirectSupport = false;
    fBaseInstanceSupport = false;
    fIsCoreProfile = false;
    fBindFragDataLocationSupport = false;
    fRectangleTextureSupport = false;
    fTextureSwizzleSupport = false;
    fRGBA8888PixelsOpsAreSlow = false;
    fPartialFBOReadIsSlow = false;
    fMipMapLevelAndLodControlSupport = false;
    fRGBAToBGRAReadbackConversionsAreSlow = false;
    fDoManualMipmapping = false;
    fSRGBDecodeDisableAffectsMipmaps = false;
    fClearToBoundaryValuesIsBroken = false;
    fClearTextureSupport = false;
    fDrawArraysBaseVertexIsBroken = false;
    fUseDrawToClearColor = false;
    fUseDrawToClearStencilClip = false;
    fDisallowTexSubImageForUnormConfigTexturesEverBoundToFBO = false;
    fUseDrawInsteadOfAllRenderTargetWrites = false;
    fRequiresCullFaceEnableDisableWhenDrawingLinesAfterNonLines = false;
    fProgramBinarySupport = false;

    fBlitFramebufferFlags = kNoSupport_BlitFramebufferFlag;
    fMaxInstancesPerDrawArraysWithoutCrashing = 0;

    fShaderCaps.reset(new GrShaderCaps(contextOptions));

    this->init(contextOptions, ctxInfo, glInterface);
}

void GrGLCaps::init(const GrContextOptions& contextOptions,
                    const GrGLContextInfo& ctxInfo,
                    const GrGLInterface* gli) {
    GrGLStandard standard = ctxInfo.standard();
    GrGLVersion version = ctxInfo.version();

    if (kGLES_GrGLStandard == standard) {
        GR_GL_GetIntegerv(gli, GR_GL_MAX_FRAGMENT_UNIFORM_VECTORS,
                          &fMaxFragmentUniformVectors);
    } else {
        SkASSERT(kGL_GrGLStandard == standard);
        GrGLint max;
        GR_GL_GetIntegerv(gli, GR_GL_MAX_FRAGMENT_UNIFORM_COMPONENTS, &max);
        fMaxFragmentUniformVectors = max / 4;
        if (version >= GR_GL_VER(3, 2)) {
            GrGLint profileMask;
            GR_GL_GetIntegerv(gli, GR_GL_CONTEXT_PROFILE_MASK, &profileMask);
            fIsCoreProfile = SkToBool(profileMask & GR_GL_CONTEXT_CORE_PROFILE_BIT);
        }
    }
    GR_GL_GetIntegerv(gli, GR_GL_MAX_VERTEX_ATTRIBS, &fMaxVertexAttributes);

    if (kGL_GrGLStandard == standard) {
        fUnpackRowLengthSupport = true;
        fUnpackFlipYSupport = false;
        fPackRowLengthSupport = true;
        fPackFlipYSupport = false;
    } else {
        fUnpackRowLengthSupport = version >= GR_GL_VER(3,0) ||
                                  ctxInfo.hasExtension("GL_EXT_unpack_subimage");
        fUnpackFlipYSupport = ctxInfo.hasExtension("GL_CHROMIUM_flipy");
        fPackRowLengthSupport = version >= GR_GL_VER(3,0) ||
                                ctxInfo.hasExtension("GL_NV_pack_subimage");
        fPackFlipYSupport =
            ctxInfo.hasExtension("GL_ANGLE_pack_reverse_row_order");
    }

    fTextureUsageSupport = (kGLES_GrGLStandard == standard) &&
                            ctxInfo.hasExtension("GL_ANGLE_texture_usage");

    if (kGL_GrGLStandard == standard) {
        fTextureBarrierSupport = version >= GR_GL_VER(4,5) ||
                                 ctxInfo.hasExtension("GL_ARB_texture_barrier") ||
                                 ctxInfo.hasExtension("GL_NV_texture_barrier");
    } else {
        fTextureBarrierSupport = ctxInfo.hasExtension("GL_NV_texture_barrier");
    }

    if (kGL_GrGLStandard == standard) {
        fSampleLocationsSupport = version >= GR_GL_VER(3,2) ||
                                  ctxInfo.hasExtension("GL_ARB_texture_multisample");
    } else {
        fSampleLocationsSupport = version >= GR_GL_VER(3,1);
    }

    fImagingSupport = kGL_GrGLStandard == standard &&
                      ctxInfo.hasExtension("GL_ARB_imaging");

    if (((kGL_GrGLStandard == standard && version >= GR_GL_VER(4,3)) ||
         (kGLES_GrGLStandard == standard && version >= GR_GL_VER(3,0)) ||
         ctxInfo.hasExtension("GL_ARB_invalidate_subdata"))) {
        fDiscardRenderTargetSupport = true;
        fInvalidateFBType = kInvalidate_InvalidateFBType;
    } else if (ctxInfo.hasExtension("GL_EXT_discard_framebuffer")) {
        fDiscardRenderTargetSupport = true;
        fInvalidateFBType = kDiscard_InvalidateFBType;
    }

    // For future reference on Desktop GL, GL_PRIMITIVE_RESTART_FIXED_INDEX appears in 4.3, and
    // GL_PRIMITIVE_RESTART (where the client must call glPrimitiveRestartIndex) appears in 3.1.
    if (kGLES_GrGLStandard == standard) {
        // Primitive restart can cause a 3x slowdown on Adreno. Enable conservatively.
        // TODO: Evaluate on PowerVR.
        // FIXME: Primitive restart would likely be a win on iOS if we had an enum value for it.
        if (kARM_GrGLVendor == ctxInfo.vendor()) {
            fUsePrimitiveRestart = version >= GR_GL_VER(3,0);
        }
    }

    if (kARM_GrGLVendor == ctxInfo.vendor() ||
        kImagination_GrGLVendor == ctxInfo.vendor() ||
        kQualcomm_GrGLVendor == ctxInfo.vendor() ) {
        fPreferFullscreenClears = true;
    }

    if (kGL_GrGLStandard == standard) {
        fVertexArrayObjectSupport = version >= GR_GL_VER(3, 0) ||
                                    ctxInfo.hasExtension("GL_ARB_vertex_array_object") ||
                                    ctxInfo.hasExtension("GL_APPLE_vertex_array_object");
    } else {
        fVertexArrayObjectSupport = version >= GR_GL_VER(3, 0) ||
                                    ctxInfo.hasExtension("GL_OES_vertex_array_object");
    }

    if (kGL_GrGLStandard == standard && version >= GR_GL_VER(4,3)) {
        fDebugSupport = true;
    } else {
        fDebugSupport = ctxInfo.hasExtension("GL_KHR_debug");
    }

    if (kGL_GrGLStandard == standard) {
        fES2CompatibilitySupport = ctxInfo.hasExtension("GL_ARB_ES2_compatibility");
    }
    else {
        fES2CompatibilitySupport = true;
    }

    if (kGL_GrGLStandard == standard) {
        fMultisampleDisableSupport = true;
    } else {
        fMultisampleDisableSupport = ctxInfo.hasExtension("GL_EXT_multisample_compatibility");
    }

    if (kGL_GrGLStandard == standard) {
        // 3.1 has draw_instanced but not instanced_arrays, for the time being we only care about
        // instanced arrays, but we could make this more granular if we wanted
        fInstanceAttribSupport =
                version >= GR_GL_VER(3, 2) ||
                (ctxInfo.hasExtension("GL_ARB_draw_instanced") &&
                 ctxInfo.hasExtension("GL_ARB_instanced_arrays"));
    } else {
        fInstanceAttribSupport =
                version >= GR_GL_VER(3, 0) ||
                (ctxInfo.hasExtension("GL_EXT_draw_instanced") &&
                 ctxInfo.hasExtension("GL_EXT_instanced_arrays"));
    }

    if (kGL_GrGLStandard == standard) {
        if (version >= GR_GL_VER(3, 0)) {
            fBindFragDataLocationSupport = true;
        }
    } else {
        if (version >= GR_GL_VER(3, 0) && ctxInfo.hasExtension("GL_EXT_blend_func_extended")) {
            fBindFragDataLocationSupport = true;
        }
    }

    fBindUniformLocationSupport = ctxInfo.hasExtension("GL_CHROMIUM_bind_uniform_location");

    if (kGL_GrGLStandard == standard) {
        if (version >= GR_GL_VER(3, 1) || ctxInfo.hasExtension("GL_ARB_texture_rectangle")) {
            // We also require textureSize() support for rectangle 2D samplers which was added in
            // GLSL 1.40.
            if (ctxInfo.glslGeneration() >= k140_GrGLSLGeneration) {
                fRectangleTextureSupport = true;
            }
        }
    } else {
        // Command buffer exposes this in GL ES context for Chromium reasons,
        // but it should not be used. Also, at the time of writing command buffer
        // lacks TexImage2D support and ANGLE lacks GL ES 3.0 support.
    }

    if (kGL_GrGLStandard == standard) {
        if (version >= GR_GL_VER(3,3) || ctxInfo.hasExtension("GL_ARB_texture_swizzle")) {
            fTextureSwizzleSupport = true;
        }
    } else {
        if (version >= GR_GL_VER(3,0)) {
            fTextureSwizzleSupport = true;
        }
    }

    if (kGL_GrGLStandard == standard) {
        fMipMapLevelAndLodControlSupport = true;
    } else if (kGLES_GrGLStandard == standard) {
        if (version >= GR_GL_VER(3,0)) {
            fMipMapLevelAndLodControlSupport = true;
        }
    }

#ifdef SK_BUILD_FOR_WIN
    // We're assuming that on Windows Chromium we're using ANGLE.
    bool isANGLE = kANGLE_GrGLDriver == ctxInfo.driver() ||
                   kChromium_GrGLDriver == ctxInfo.driver();
    // Angle has slow read/write pixel paths for 32bit RGBA (but fast for BGRA).
    fRGBA8888PixelsOpsAreSlow = isANGLE;
    // On DX9 ANGLE reading a partial FBO is slow. TODO: Check whether this is still true and
    // check DX11 ANGLE.
    fPartialFBOReadIsSlow = isANGLE;
#endif

    bool isMESA = kMesa_GrGLDriver == ctxInfo.driver();
    bool isMAC = false;
#ifdef SK_BUILD_FOR_MAC
    isMAC = true;
#endif

    // Both mesa and mac have reduced performance if reading back an RGBA framebuffer as BGRA or
    // vis-versa.
    fRGBAToBGRAReadbackConversionsAreSlow = isMESA || isMAC;

    if (kGL_GrGLStandard == standard) {
        if (version >= GR_GL_VER(4,4) || ctxInfo.hasExtension("GL_ARB_clear_texture")) {
            fClearTextureSupport = true;
        }
    } else if (ctxInfo.hasExtension("GL_EXT_clear_texture")) {
        fClearTextureSupport = true;
    }

    /**************************************************************************
    * GrShaderCaps fields
    **************************************************************************/

    // This must be called after fCoreProfile is set on the GrGLCaps
    this->initGLSL(ctxInfo, gli);
    GrShaderCaps* shaderCaps = fShaderCaps.get();

    shaderCaps->fPathRenderingSupport = this->hasPathRenderingSupport(ctxInfo, gli);
#if GR_TEST_UTILS
    if (contextOptions.fSuppressPathRendering) {
        shaderCaps->fPathRenderingSupport = false;
    }
#endif

    // Enable supported shader-related caps
    if (kGL_GrGLStandard == standard) {
        shaderCaps->fDualSourceBlendingSupport = (ctxInfo.version() >= GR_GL_VER(3, 3) ||
            ctxInfo.hasExtension("GL_ARB_blend_func_extended")) &&
            GrGLSLSupportsNamedFragmentShaderOutputs(ctxInfo.glslGeneration());

        shaderCaps->fShaderDerivativeSupport = true;

        // we don't support GL_ARB_geometry_shader4, just GL 3.2+ GS
        shaderCaps->fGeometryShaderSupport = ctxInfo.version() >= GR_GL_VER(3, 2) &&
            ctxInfo.glslGeneration() >= k150_GrGLSLGeneration;
        if (shaderCaps->fGeometryShaderSupport) {
            if (ctxInfo.glslGeneration() >= k400_GrGLSLGeneration) {
                shaderCaps->fGSInvocationsSupport = true;
            } else if (ctxInfo.hasExtension("GL_ARB_gpu_shader5")) {
                shaderCaps->fGSInvocationsSupport = true;
                shaderCaps->fGSInvocationsExtensionString = "GL_ARB_gpu_shader5";
            }
        }

        shaderCaps->fIntegerSupport = ctxInfo.version() >= GR_GL_VER(3, 0) &&
            ctxInfo.glslGeneration() >= k130_GrGLSLGeneration;
    } else {
        shaderCaps->fDualSourceBlendingSupport = ctxInfo.hasExtension("GL_EXT_blend_func_extended");

        shaderCaps->fShaderDerivativeSupport = ctxInfo.version() >= GR_GL_VER(3, 0) ||
            ctxInfo.hasExtension("GL_OES_standard_derivatives");

        // Mali has support for geometry shaders, but in practice with ccpr they are slower than the
        // backup impl that only uses vertex shaders.
        if (kARM_GrGLVendor != ctxInfo.vendor()) {
            if (ctxInfo.version() >= GR_GL_VER(3,2)) {
                shaderCaps->fGeometryShaderSupport = true;
            } else if (ctxInfo.hasExtension("GL_EXT_geometry_shader")) {
                shaderCaps->fGeometryShaderSupport = true;
                shaderCaps->fGeometryShaderExtensionString = "GL_EXT_geometry_shader";
            }
            shaderCaps->fGSInvocationsSupport = shaderCaps->fGeometryShaderSupport;
        }

        shaderCaps->fIntegerSupport = ctxInfo.version() >= GR_GL_VER(3, 0) &&
            ctxInfo.glslGeneration() >= k330_GrGLSLGeneration; // We use this value for GLSL ES 3.0.
    }

    // Protect ourselves against tracking huge amounts of texture state.
    static const uint8_t kMaxSaneSamplers = 32;
    GrGLint maxSamplers;
    GR_GL_GetIntegerv(gli, GR_GL_MAX_VERTEX_TEXTURE_IMAGE_UNITS, &maxSamplers);
    shaderCaps->fMaxVertexSamplers = SkTMin<GrGLint>(kMaxSaneSamplers, maxSamplers);
    if (shaderCaps->fGeometryShaderSupport) {
        GR_GL_GetIntegerv(gli, GR_GL_MAX_GEOMETRY_TEXTURE_IMAGE_UNITS, &maxSamplers);
        shaderCaps->fMaxGeometrySamplers = SkTMin<GrGLint>(kMaxSaneSamplers, maxSamplers);
    }
    GR_GL_GetIntegerv(gli, GR_GL_MAX_TEXTURE_IMAGE_UNITS, &maxSamplers);
    shaderCaps->fMaxFragmentSamplers = SkTMin<GrGLint>(kMaxSaneSamplers, maxSamplers);
    GR_GL_GetIntegerv(gli, GR_GL_MAX_COMBINED_TEXTURE_IMAGE_UNITS, &maxSamplers);
    shaderCaps->fMaxCombinedSamplers = SkTMin<GrGLint>(kMaxSaneSamplers, maxSamplers);

    // This is all *very* approximate.
    switch (ctxInfo.vendor()) {
        case kNVIDIA_GrGLVendor:
            // We've seen a range from 100 x 100 (TegraK1, GTX660) up to 300 x 300 (GTX 1070)
            // but it doesn't clearly align with Pascal vs Maxwell vs Kepler.
            fShaderCaps->fDisableImageMultitexturingDstRectAreaThreshold = 150 * 150;
            break;
        case kImagination_GrGLVendor:
            // Two PowerVR Rogues, Nexus Player and Chromebook Cb5-312T (PowerVR GX6250), show that
            // it is always a win to use multitexturing.
            if (kPowerVRRogue_GrGLRenderer == ctxInfo.renderer()) {
                fShaderCaps->fDisableImageMultitexturingDstRectAreaThreshold =
                        std::numeric_limits<size_t>::max();
            }
            break;
        case kATI_GrGLVendor:
            // So far no AMD GPU shows a performance difference. A tie goes to disabling
            // multitexturing for simplicity's sake.
            fShaderCaps->fDisableImageMultitexturingDstRectAreaThreshold = 0;
            break;
        default:
            break;
    }

    // SGX and Mali GPUs that are based on a tiled-deferred architecture that have trouble with
    // frequently changing VBOs. We've measured a performance increase using non-VBO vertex
    // data for dynamic content on these GPUs. Perhaps we should read the renderer string and
    // limit this decision to specific GPU families rather than basing it on the vendor alone.
    if (!GR_GL_MUST_USE_VBO &&
        !fIsCoreProfile &&
        (kARM_GrGLVendor == ctxInfo.vendor() ||
         kImagination_GrGLVendor == ctxInfo.vendor() ||
         kQualcomm_GrGLVendor == ctxInfo.vendor())) {
        fPreferClientSideDynamicBuffers = true;
    }

    if (!contextOptions.fAvoidStencilBuffers) {
        // To reduce surface area, if we avoid stencil buffers, we also disable MSAA.
        this->initFSAASupport(contextOptions, ctxInfo, gli);
        this->initStencilSupport(ctxInfo);
    }

    // Setup blit framebuffer
    if (kGL_GrGLStandard != ctxInfo.standard()) {
        if (ctxInfo.version() >= GR_GL_VER(3, 0)) {
            fBlitFramebufferFlags = kNoFormatConversionForMSAASrc_BlitFramebufferFlag |
                                    kNoMSAADst_BlitFramebufferFlag |
                                    kRectsMustMatchForMSAASrc_BlitFramebufferFlag;
        } else if (ctxInfo.hasExtension("GL_CHROMIUM_framebuffer_multisample") ||
                   ctxInfo.hasExtension("GL_ANGLE_framebuffer_blit")) {
            // The CHROMIUM extension uses the ANGLE version of glBlitFramebuffer and includes its
            // limitations.
            fBlitFramebufferFlags = kNoScalingOrMirroring_BlitFramebufferFlag |
                                    kResolveMustBeFull_BlitFrambufferFlag |
                                    kNoMSAADst_BlitFramebufferFlag |
                                    kNoFormatConversion_BlitFramebufferFlag |
                                    kRectsMustMatchForMSAASrc_BlitFramebufferFlag;
        }
    } else {
        if (fUsesMixedSamples ||
            ctxInfo.version() >= GR_GL_VER(3,0) ||
            ctxInfo.hasExtension("GL_ARB_framebuffer_object") ||
            ctxInfo.hasExtension("GL_EXT_framebuffer_blit")) {
            fBlitFramebufferFlags = 0;
        }
    }

    this->initBlendEqationSupport(ctxInfo);

    if (kGL_GrGLStandard == standard) {
        fMapBufferFlags = kCanMap_MapFlag; // we require VBO support and the desktop VBO
                                            // extension includes glMapBuffer.
        if (version >= GR_GL_VER(3, 0) || ctxInfo.hasExtension("GL_ARB_map_buffer_range")) {
            fMapBufferFlags |= kSubset_MapFlag;
            fMapBufferType = kMapBufferRange_MapBufferType;
        } else {
            fMapBufferType = kMapBuffer_MapBufferType;
        }
    } else {
        // Unextended GLES2 doesn't have any buffer mapping.
        fMapBufferFlags = kNone_MapBufferType;
        if (ctxInfo.hasExtension("GL_CHROMIUM_map_sub")) {
            fMapBufferFlags = kCanMap_MapFlag | kSubset_MapFlag;
            fMapBufferType = kChromium_MapBufferType;
        } else if (version >= GR_GL_VER(3, 0) || ctxInfo.hasExtension("GL_EXT_map_buffer_range")) {
            fMapBufferFlags = kCanMap_MapFlag | kSubset_MapFlag;
            fMapBufferType = kMapBufferRange_MapBufferType;
        } else if (ctxInfo.hasExtension("GL_OES_mapbuffer")) {
            fMapBufferFlags = kCanMap_MapFlag;
            fMapBufferType = kMapBuffer_MapBufferType;
        }
    }

    if (kGL_GrGLStandard == standard) {
        if (version >= GR_GL_VER(3, 0) || ctxInfo.hasExtension("GL_ARB_pixel_buffer_object")) {
            fTransferBufferType = kPBO_TransferBufferType;
        }
    } else {
        if (version >= GR_GL_VER(3, 0) ||
            (ctxInfo.hasExtension("GL_NV_pixel_buffer_object") &&
             // GL_EXT_unpack_subimage needed to support subtexture rectangles
             ctxInfo.hasExtension("GL_EXT_unpack_subimage"))) {
            fTransferBufferType = kPBO_TransferBufferType;
// TODO: get transfer buffers working in Chrome
//        } else if (ctxInfo.hasExtension("GL_CHROMIUM_pixel_transfer_buffer_object")) {
//            fTransferBufferType = kChromium_TransferBufferType;
        }
    }

    // On many GPUs, map memory is very expensive, so we effectively disable it here by setting the
    // threshold to the maximum unless the client gives us a hint that map memory is cheap.
    if (fBufferMapThreshold < 0) {
#if 0
        // We think mapping on Chromium will be cheaper once we know ahead of time how much space
        // we will use for all GrMeshDrawOps. Right now we might wind up mapping a large buffer and
        // using a small subset.
        fBufferMapThreshold = kChromium_GrGLDriver == ctxInfo.driver() ? 0 : SK_MaxS32;
#else
        fBufferMapThreshold = SK_MaxS32;
#endif
    }

    if (kGL_GrGLStandard == standard) {
        fNPOTTextureTileSupport = true;
        fMipMapSupport = true;
    } else {
        // Unextended ES2 supports NPOT textures with clamp_to_edge and non-mip filters only
        // ES3 has no limitations.
        fNPOTTextureTileSupport = ctxInfo.version() >= GR_GL_VER(3,0) ||
                                  ctxInfo.hasExtension("GL_OES_texture_npot");
        // ES2 supports MIP mapping for POT textures but our caps don't allow for limited MIP
        // support. The OES extension or ES 3.0 allow for MIPS on NPOT textures. So, apparently,
        // does the undocumented GL_IMG_texture_npot extension. This extension does not seem to
        // to alllow arbitrary wrap modes, however.
        fMipMapSupport = fNPOTTextureTileSupport || ctxInfo.hasExtension("GL_IMG_texture_npot");
    }

    GR_GL_GetIntegerv(gli, GR_GL_MAX_TEXTURE_SIZE, &fMaxTextureSize);
    GR_GL_GetIntegerv(gli, GR_GL_MAX_RENDERBUFFER_SIZE, &fMaxRenderTargetSize);
    // Our render targets are always created with textures as the color
    // attachment, hence this min:
    fMaxRenderTargetSize = SkTMin(fMaxTextureSize, fMaxRenderTargetSize);
    fMaxPreferredRenderTargetSize = fMaxRenderTargetSize;

    if (kARM_GrGLVendor == ctxInfo.vendor()) {
        // On Mali G71, RT's above 4k have been observed to incur a performance cost.
        fMaxPreferredRenderTargetSize = SkTMin(4096, fMaxPreferredRenderTargetSize);
    }

    fGpuTracingSupport = ctxInfo.hasExtension("GL_EXT_debug_marker");

#ifdef SK_BUILD_FOR_TIZEN
    fReuseScratchTextures = true;
#else
    // Disable scratch texture reuse on Mali and Adreno devices
    fReuseScratchTextures = kARM_GrGLVendor != ctxInfo.vendor();
#endif

#if 0
    fReuseScratchBuffers = kARM_GrGLVendor != ctxInfo.vendor() &&
                           kQualcomm_GrGLVendor != ctxInfo.vendor();
#endif

    if (ctxInfo.hasExtension("GL_EXT_window_rectangles")) {
        GR_GL_GetIntegerv(gli, GR_GL_MAX_WINDOW_RECTANGLES, &fMaxWindowRectangles);
    }

#ifdef SK_BUILD_FOR_WIN
    // On ANGLE deferring flushes can lead to GPU starvation
    fPreferVRAMUseOverFlushes = !isANGLE;
#endif

    if (kChromium_GrGLDriver == ctxInfo.driver()) {
        fMustClearUploadedBufferData = true;
    }

    if (kGL_GrGLStandard == standard) {
        // ARB allows mixed size FBO attachments, EXT does not.
        if (ctxInfo.version() >= GR_GL_VER(3, 0) ||
            ctxInfo.hasExtension("GL_ARB_framebuffer_object")) {
            fOversizedStencilSupport = true;
        } else {
            SkASSERT(ctxInfo.hasExtension("GL_EXT_framebuffer_object"));
        }
    } else {
        // ES 3.0 supports mixed size FBO attachments, 2.0 does not.
        fOversizedStencilSupport = ctxInfo.version() >= GR_GL_VER(3, 0);
    }

    if (kGL_GrGLStandard == standard) {
        fDrawIndirectSupport = version >= GR_GL_VER(4,0) ||
                               ctxInfo.hasExtension("GL_ARB_draw_indirect");
        fBaseInstanceSupport = version >= GR_GL_VER(4,2);
        fMultiDrawIndirectSupport = version >= GR_GL_VER(4,3) ||
                                    (fDrawIndirectSupport &&
                                     !fBaseInstanceSupport && // The ARB extension has no base inst.
                                     ctxInfo.hasExtension("GL_ARB_multi_draw_indirect"));
        fDrawRangeElementsSupport = version >= GR_GL_VER(2,0);
    } else {
        fDrawIndirectSupport = version >= GR_GL_VER(3,1);
        fMultiDrawIndirectSupport = fDrawIndirectSupport &&
                                    ctxInfo.hasExtension("GL_EXT_multi_draw_indirect");
        fBaseInstanceSupport = fDrawIndirectSupport &&
                               ctxInfo.hasExtension("GL_EXT_base_instance");
        fDrawRangeElementsSupport = version >= GR_GL_VER(3,0);
    }

    if (kGL_GrGLStandard == standard) {
        if ((version >= GR_GL_VER(4, 0) || ctxInfo.hasExtension("GL_ARB_sample_shading"))) {
            fSampleShadingSupport = true;
        }
    } else if (ctxInfo.hasExtension("GL_OES_sample_shading")) {
        fSampleShadingSupport = true;
    }

    // TODO: support CHROMIUM_sync_point and maybe KHR_fence_sync
    if (kGL_GrGLStandard == standard) {
        if (version >= GR_GL_VER(3, 2) || ctxInfo.hasExtension("GL_ARB_sync")) {
            fFenceSyncSupport = true;
        }
    } else if (version >= GR_GL_VER(3, 0) || ctxInfo.hasExtension("GL_APPLE_sync")) {
        fFenceSyncSupport = true;
    }

    // Safely moving textures between contexts requires fences.
    fCrossContextTextureSupport = fFenceSyncSupport;

    fSRGBDecodeDisableSupport = ctxInfo.hasExtension("GL_EXT_texture_sRGB_decode");

    fSRGBDecodeDisableAffectsMipmaps = fSRGBDecodeDisableSupport &&
        kChromium_GrGLDriver != ctxInfo.driver();

    if (kGL_GrGLStandard == standard) {
        if (version >= GR_GL_VER(4, 1)) {
            fProgramBinarySupport = true;
        }
    } else if (version >= GR_GL_VER(3, 0)) {
        fProgramBinarySupport = true;
    }

    // Requires fTextureRedSupport, fTextureSwizzleSupport, msaa support, ES compatibility have
    // already been detected.
    this->initConfigTable(contextOptions, ctxInfo, gli, shaderCaps);

    if (!contextOptions.fDisableDriverCorrectnessWorkarounds) {
        this->applyDriverCorrectnessWorkarounds(ctxInfo, contextOptions, shaderCaps);
    }

    this->applyOptionsOverrides(contextOptions);
    shaderCaps->applyOptionsOverrides(contextOptions);

    // For now these two are equivalent but we could have dst read in shader via some other method.
    shaderCaps->fDstReadInShaderSupport = shaderCaps->fFBFetchSupport;
}

const char* get_glsl_version_decl_string(GrGLStandard standard, GrGLSLGeneration generation,
                                         bool isCoreProfile) {
    switch (generation) {
        case k110_GrGLSLGeneration:
            if (kGLES_GrGLStandard == standard) {
                // ES2s shader language is based on version 1.20 but is version
                // 1.00 of the ES language.
                return "#version 100\n";
            } else {
                SkASSERT(kGL_GrGLStandard == standard);
                return "#version 110\n";
            }
        case k130_GrGLSLGeneration:
            SkASSERT(kGL_GrGLStandard == standard);
            return "#version 130\n";
        case k140_GrGLSLGeneration:
            SkASSERT(kGL_GrGLStandard == standard);
            return "#version 140\n";
        case k150_GrGLSLGeneration:
            SkASSERT(kGL_GrGLStandard == standard);
            if (isCoreProfile) {
                return "#version 150\n";
            } else {
                return "#version 150 compatibility\n";
            }
        case k330_GrGLSLGeneration:
            if (kGLES_GrGLStandard == standard) {
                return "#version 300 es\n";
            } else {
                SkASSERT(kGL_GrGLStandard == standard);
                if (isCoreProfile) {
                    return "#version 330\n";
                } else {
                    return "#version 330 compatibility\n";
                }
            }
        case k400_GrGLSLGeneration:
            SkASSERT(kGL_GrGLStandard == standard);
            if (isCoreProfile) {
                return "#version 400\n";
            } else {
                return "#version 400 compatibility\n";
            }
        case k420_GrGLSLGeneration:
            SkASSERT(kGL_GrGLStandard == standard);
            if (isCoreProfile) {
                return "#version 420\n";
            }
            else {
                return "#version 420 compatibility\n";
            }
        case k310es_GrGLSLGeneration:
            SkASSERT(kGLES_GrGLStandard == standard);
            return "#version 310 es\n";
        case k320es_GrGLSLGeneration:
            SkASSERT(kGLES_GrGLStandard == standard);
            return "#version 320 es\n";
    }
    return "<no version>";
}

bool is_float_fp32(const GrGLContextInfo& ctxInfo, const GrGLInterface* gli, GrGLenum precision) {
    if (kGLES_GrGLStandard != ctxInfo.standard() &&
        ctxInfo.version() < GR_GL_VER(4,1) &&
        !ctxInfo.hasExtension("GL_ARB_ES2_compatibility")) {
        // We're on a desktop GL that doesn't have precision info. Assume they're all 32bit float.
        return true;
    }
    // glGetShaderPrecisionFormat doesn't accept GL_GEOMETRY_SHADER as a shader type. Hopefully the
    // geometry shaders don't have lower precision than vertex and fragment.
    for (GrGLenum shader : {GR_GL_FRAGMENT_SHADER, GR_GL_VERTEX_SHADER}) {
        GrGLint range[2];
        GrGLint bits;
        GR_GL_GetShaderPrecisionFormat(gli, shader, precision, range, &bits);
        if (range[0] < 127 || range[1] < 127 || bits < 23) {
            return false;
        }
    }
    return true;
}

void GrGLCaps::initGLSL(const GrGLContextInfo& ctxInfo, const GrGLInterface* gli) {
    GrGLStandard standard = ctxInfo.standard();
    GrGLVersion version = ctxInfo.version();

    /**************************************************************************
    * Caps specific to GrShaderCaps
    **************************************************************************/

    GrShaderCaps* shaderCaps = fShaderCaps.get();
    shaderCaps->fGLSLGeneration = ctxInfo.glslGeneration();
    if (kGLES_GrGLStandard == standard) {
        if (ctxInfo.hasExtension("GL_EXT_shader_framebuffer_fetch")) {
            shaderCaps->fFBFetchNeedsCustomOutput = (version >= GR_GL_VER(3, 0));
            shaderCaps->fFBFetchSupport = true;
            shaderCaps->fFBFetchColorName = "gl_LastFragData[0]";
            shaderCaps->fFBFetchExtensionString = "GL_EXT_shader_framebuffer_fetch";
        }
        else if (ctxInfo.hasExtension("GL_NV_shader_framebuffer_fetch")) {
            // Actually, we haven't seen an ES3.0 device with this extension yet, so we don't know
            shaderCaps->fFBFetchNeedsCustomOutput = false;
            shaderCaps->fFBFetchSupport = true;
            shaderCaps->fFBFetchColorName = "gl_LastFragData[0]";
            shaderCaps->fFBFetchExtensionString = "GL_NV_shader_framebuffer_fetch";
        }
        else if (ctxInfo.hasExtension("GL_ARM_shader_framebuffer_fetch")) {
            // The arm extension also requires an additional flag which we will set onResetContext
            shaderCaps->fFBFetchNeedsCustomOutput = false;
            shaderCaps->fFBFetchSupport = true;
            shaderCaps->fFBFetchColorName = "gl_LastFragColorARM";
            shaderCaps->fFBFetchExtensionString = "GL_ARM_shader_framebuffer_fetch";
        }
        shaderCaps->fUsesPrecisionModifiers = true;
    }

    if (kGL_GrGLStandard == standard) {
        shaderCaps->fFlatInterpolationSupport = ctxInfo.glslGeneration() >= k130_GrGLSLGeneration;
    } else {
        shaderCaps->fFlatInterpolationSupport =
            ctxInfo.glslGeneration() >= k330_GrGLSLGeneration; // This is the value for GLSL ES 3.0.
    }
    // Flat interpolation appears to be slow on Qualcomm GPUs (tested Adreno 405 and 530).
    shaderCaps->fPreferFlatInterpolation = shaderCaps->fFlatInterpolationSupport &&
                                           kQualcomm_GrGLVendor != ctxInfo.vendor();
    if (kGL_GrGLStandard == standard) {
        shaderCaps->fNoPerspectiveInterpolationSupport =
            ctxInfo.glslGeneration() >= k130_GrGLSLGeneration;
    } else {
        if (ctxInfo.hasExtension("GL_NV_shader_noperspective_interpolation")) {
            shaderCaps->fNoPerspectiveInterpolationSupport = true;
            shaderCaps->fNoPerspectiveInterpolationExtensionString =
                "GL_NV_shader_noperspective_interpolation";
        }
    }

    shaderCaps->fVersionDeclString = get_glsl_version_decl_string(standard,
                                                                  shaderCaps->fGLSLGeneration,
                                                                  fIsCoreProfile);

    if (kGLES_GrGLStandard == standard && k110_GrGLSLGeneration == shaderCaps->fGLSLGeneration) {
        shaderCaps->fShaderDerivativeExtensionString = "GL_OES_standard_derivatives";
    }

    // Frag Coords Convention support is not part of ES
    if (kGLES_GrGLStandard != standard &&
        (ctxInfo.glslGeneration() >= k150_GrGLSLGeneration ||
         ctxInfo.hasExtension("GL_ARB_fragment_coord_conventions"))) {
        shaderCaps->fFragCoordConventionsExtensionString = "GL_ARB_fragment_coord_conventions";
    }

    if (kGLES_GrGLStandard == standard) {
        shaderCaps->fSecondaryOutputExtensionString = "GL_EXT_blend_func_extended";
    }

    if (ctxInfo.hasExtension("GL_OES_EGL_image_external")) {
        if (ctxInfo.glslGeneration() == k110_GrGLSLGeneration) {
            shaderCaps->fExternalTextureSupport = true;
        } else if (ctxInfo.hasExtension("GL_OES_EGL_image_external_essl3") ||
                   ctxInfo.hasExtension("OES_EGL_image_external_essl3")) {
            // At least one driver has been found that has this extension without the "GL_" prefix.
            shaderCaps->fExternalTextureSupport = true;
        }
    }

    if (shaderCaps->fExternalTextureSupport) {
        if (ctxInfo.glslGeneration() == k110_GrGLSLGeneration) {
            shaderCaps->fExternalTextureExtensionString = "GL_OES_EGL_image_external";
        } else {
            shaderCaps->fExternalTextureExtensionString = "GL_OES_EGL_image_external_essl3";
        }
    }

    if (kGL_GrGLStandard == standard) {
        shaderCaps->fTexelFetchSupport = ctxInfo.glslGeneration() >= k130_GrGLSLGeneration;
    } else {
        shaderCaps->fTexelFetchSupport =
            ctxInfo.glslGeneration() >= k330_GrGLSLGeneration; // We use this value for GLSL ES 3.0.
    }

    if (shaderCaps->fTexelFetchSupport) {
        if (kGL_GrGLStandard == standard) {
            shaderCaps->fTexelBufferSupport = ctxInfo.version() >= GR_GL_VER(3, 1) &&
                                            ctxInfo.glslGeneration() >= k330_GrGLSLGeneration;
        } else {
            if (ctxInfo.version() >= GR_GL_VER(3, 2) &&
                ctxInfo.glslGeneration() >= k320es_GrGLSLGeneration) {
                shaderCaps->fTexelBufferSupport = true;
            } else if (ctxInfo.hasExtension("GL_OES_texture_buffer")) {
                shaderCaps->fTexelBufferSupport = true;
                shaderCaps->fTexelBufferExtensionString = "GL_OES_texture_buffer";
            } else if (ctxInfo.hasExtension("GL_EXT_texture_buffer")) {
                shaderCaps->fTexelBufferSupport = true;
                shaderCaps->fTexelBufferExtensionString = "GL_EXT_texture_buffer";
            }
        }
    }

    if (kGL_GrGLStandard == standard) {
        shaderCaps->fVertexIDSupport = true;
    } else {
        // Desktop GLSL 3.30 == ES GLSL 3.00.
        shaderCaps->fVertexIDSupport = ctxInfo.glslGeneration() >= k330_GrGLSLGeneration;
    }

    shaderCaps->fFloatIs32Bits = is_float_fp32(ctxInfo, gli, GR_GL_HIGH_FLOAT);
    shaderCaps->fHalfIs32Bits = is_float_fp32(ctxInfo, gli, GR_GL_MEDIUM_FLOAT);
}

bool GrGLCaps::hasPathRenderingSupport(const GrGLContextInfo& ctxInfo, const GrGLInterface* gli) {
    bool hasChromiumPathRendering = ctxInfo.hasExtension("GL_CHROMIUM_path_rendering");

    if (!(ctxInfo.hasExtension("GL_NV_path_rendering") || hasChromiumPathRendering)) {
        return false;
    }

    if (kGL_GrGLStandard == ctxInfo.standard()) {
        if (ctxInfo.version() < GR_GL_VER(4, 3) &&
            !ctxInfo.hasExtension("GL_ARB_program_interface_query")) {
            return false;
        }
    } else {
        if (!hasChromiumPathRendering &&
            ctxInfo.version() < GR_GL_VER(3, 1)) {
            return false;
        }
    }
    // We only support v1.3+ of GL_NV_path_rendering which allows us to
    // set individual fragment inputs with ProgramPathFragmentInputGen. The API
    // additions are detected by checking the existence of the function.
    // We also use *Then* functions that not all drivers might have. Check
    // them for consistency.
    if (!gli->fFunctions.fStencilThenCoverFillPath ||
        !gli->fFunctions.fStencilThenCoverStrokePath ||
        !gli->fFunctions.fStencilThenCoverFillPathInstanced ||
        !gli->fFunctions.fStencilThenCoverStrokePathInstanced ||
        !gli->fFunctions.fProgramPathFragmentInputGen) {
        return false;
    }
    return true;
}

bool GrGLCaps::readPixelsSupported(GrPixelConfig surfaceConfig,
                                   GrPixelConfig readConfig,
                                   std::function<void (GrGLenum, GrGLint*)> getIntegerv,
                                   std::function<bool ()> bindRenderTarget,
                                   std::function<void ()> unbindRenderTarget) const {
    // If it's not possible to even have a color attachment of surfaceConfig then read pixels is
    // not supported regardless of readConfig.
    if (!this->canConfigBeFBOColorAttachment(surfaceConfig)) {
        return false;
    }

    GrGLenum readFormat;
    GrGLenum readType;
    if (!this->getReadPixelsFormat(surfaceConfig, readConfig, &readFormat, &readType)) {
        return false;
    }

    if (kGL_GrGLStandard == fStandard) {
        // Some OpenGL implementations allow GL_ALPHA as a format to glReadPixels. However,
        // the manual (https://www.opengl.org/sdk/docs/man/) says only these formats are allowed:
        // GL_STENCIL_INDEX, GL_DEPTH_COMPONENT, GL_DEPTH_STENCIL, GL_RED, GL_GREEN, GL_BLUE,
        // GL_RGB, GL_BGR, GL_RGBA, and GL_BGRA. We check for the subset that we would use.
        // The manual does not seem to fully match the spec as the spec allows integer formats
        // when the bound color buffer is an integer buffer. It doesn't specify which integer
        // formats are allowed, so perhaps all of them are. We only use GL_RGBA_INTEGER currently.
        if (readFormat != GR_GL_RED && readFormat != GR_GL_RG && readFormat != GR_GL_RGB &&
            readFormat != GR_GL_RGBA && readFormat != GR_GL_BGRA &&
            readFormat != GR_GL_RGBA_INTEGER) {
            return false;
        }
        // There is also a set of allowed types, but all the types we use are in the set:
        // GL_UNSIGNED_BYTE, GL_BYTE, GL_UNSIGNED_SHORT, GL_SHORT, GL_UNSIGNED_INT, GL_INT,
        // GL_HALF_FLOAT, GL_FLOAT, GL_UNSIGNED_BYTE_3_3_2, GL_UNSIGNED_BYTE_2_3_3_REV,
        // GL_UNSIGNED_SHORT_5_6_5, GL_UNSIGNED_SHORT_5_6_5_REV, GL_UNSIGNED_SHORT_4_4_4_4,
        // GL_UNSIGNED_SHORT_4_4_4_4_REV, GL_UNSIGNED_SHORT_5_5_5_1, GL_UNSIGNED_SHORT_1_5_5_5_REV,
        // GL_UNSIGNED_INT_8_8_8_8, GL_UNSIGNED_INT_8_8_8_8_REV,GL_UNSIGNED_INT_10_10_10_2,
        // GL_UNSIGNED_INT_2_10_10_10_REV, GL_UNSIGNED_INT_24_8, GL_UNSIGNED_INT_10F_11F_11F_REV,
        // GL_UNSIGNED_INT_5_9_9_9_REV, or GL_FLOAT_32_UNSIGNED_INT_24_8_REV.
        return true;
    }

    // See Section 16.1.2 in the ES 3.2 specification.
    switch (fConfigTable[surfaceConfig].fFormatType) {
        case kNormalizedFixedPoint_FormatType:
            if (GR_GL_RGBA == readFormat && GR_GL_UNSIGNED_BYTE == readType) {
                return true;
            }
            break;
        case kInteger_FormatType:
            if (GR_GL_RGBA_INTEGER == readFormat && GR_GL_INT == readType) {
                return true;
            }
            break;
        case kFloat_FormatType:
            if (GR_GL_RGBA == readFormat && GR_GL_FLOAT == readType) {
                return true;
            }
            break;
    }

    if (0 == fConfigTable[surfaceConfig].fSecondReadPixelsFormat.fFormat) {
        ReadPixelsFormat* rpFormat =
            const_cast<ReadPixelsFormat*>(&fConfigTable[surfaceConfig].fSecondReadPixelsFormat);
        GrGLint format = 0, type = 0;
        if (!bindRenderTarget()) {
            return false;
        }
        getIntegerv(GR_GL_IMPLEMENTATION_COLOR_READ_FORMAT, &format);
        getIntegerv(GR_GL_IMPLEMENTATION_COLOR_READ_TYPE, &type);
        rpFormat->fFormat = format;
        rpFormat->fType = type;
        unbindRenderTarget();
    }

    return fConfigTable[surfaceConfig].fSecondReadPixelsFormat.fFormat == readFormat &&
           fConfigTable[surfaceConfig].fSecondReadPixelsFormat.fType == readType;
}

void GrGLCaps::initFSAASupport(const GrContextOptions& contextOptions, const GrGLContextInfo& ctxInfo,
                               const GrGLInterface* gli) {
    // We need dual source blending and the ability to disable multisample in order to support mixed
    // samples in every corner case. We only use mixed samples if the stencil-and-cover path
    // renderer is available and enabled; no other path renderers support this feature.
    if (fMultisampleDisableSupport &&
        this->shaderCaps()->dualSourceBlendingSupport() &&
        this->shaderCaps()->pathRenderingSupport()
#if GR_TEST_UTILS
        && (contextOptions.fGpuPathRenderers & GpuPathRenderers::kStencilAndCover)
#endif
        ) {
        fUsesMixedSamples = ctxInfo.hasExtension("GL_NV_framebuffer_mixed_samples") ||
                            ctxInfo.hasExtension("GL_CHROMIUM_framebuffer_mixed_samples");
    }

    if (kGL_GrGLStandard != ctxInfo.standard()) {
        if (ctxInfo.version() >= GR_GL_VER(3,0) &&
            ctxInfo.renderer() != kGalliumLLVM_GrGLRenderer) {
            // The gallium llvmpipe renderer for es3.0 does not have textureRed support even though
            // it is part of the spec. Thus alpha8 will not be renderable for those devices.
            fAlpha8IsRenderable = true;
        }
        // We prefer the EXT/IMG extension over ES3 MSAA because we've observed
        // ES3 driver bugs on at least one device with a tiled GPU (N10).
        if (ctxInfo.hasExtension("GL_EXT_multisampled_render_to_texture")) {
            fMSFBOType = kES_EXT_MsToTexture_MSFBOType;
        } else if (ctxInfo.hasExtension("GL_IMG_multisampled_render_to_texture")) {
            fMSFBOType = kES_IMG_MsToTexture_MSFBOType;
        } else if (fUsesMixedSamples) {
            fMSFBOType = kMixedSamples_MSFBOType;
        } else if (ctxInfo.version() >= GR_GL_VER(3,0)) {
            fMSFBOType = kStandard_MSFBOType;
<<<<<<< HEAD
            fAlpha8IsRenderable = true;
=======
>>>>>>> 773868fd
        } else if (ctxInfo.hasExtension("GL_CHROMIUM_framebuffer_multisample")) {
            fMSFBOType = kStandard_MSFBOType;
        } else if (ctxInfo.hasExtension("GL_ANGLE_framebuffer_multisample")) {
            fMSFBOType = kStandard_MSFBOType;
        } else if (ctxInfo.hasExtension("GL_APPLE_framebuffer_multisample")) {
            fMSFBOType = kES_Apple_MSFBOType;
        }
    } else {
        if (fUsesMixedSamples) {
            fMSFBOType = kMixedSamples_MSFBOType;
        } else if (ctxInfo.version() >= GR_GL_VER(3,0) ||
                   ctxInfo.hasExtension("GL_ARB_framebuffer_object")) {

            fMSFBOType = kStandard_MSFBOType;
            if (!fIsCoreProfile && ctxInfo.renderer() != kOSMesa_GrGLRenderer) {
                // Core profile removes ALPHA8 support.
                // OpenGL 3.0+ (and GL_ARB_framebuffer_object) supports ALPHA8 as renderable.
                // However, osmesa fails if it is used even when GL_ARB_framebuffer_object is
                // present.
                fAlpha8IsRenderable = true;
            }
        } else if (ctxInfo.hasExtension("GL_EXT_framebuffer_multisample") &&
                   ctxInfo.hasExtension("GL_EXT_framebuffer_blit")) {
            fMSFBOType = kStandard_MSFBOType;
        }
    }

    // We disable MSAA across the board for Intel GPUs for performance reasons.
    if (kIntel_GrGLVendor == ctxInfo.vendor()) {
        fMSFBOType = kNone_MSFBOType;
    }

    // We only have a use for raster multisample if there is coverage modulation from mixed samples.
    if (fUsesMixedSamples && ctxInfo.hasExtension("GL_EXT_raster_multisample")) {
        GR_GL_GetIntegerv(gli, GR_GL_MAX_RASTER_SAMPLES, &fMaxRasterSamples);
    }
}

void GrGLCaps::initBlendEqationSupport(const GrGLContextInfo& ctxInfo) {
    GrShaderCaps* shaderCaps = static_cast<GrShaderCaps*>(fShaderCaps.get());

    bool layoutQualifierSupport = false;
    if ((kGL_GrGLStandard == fStandard && shaderCaps->generation() >= k140_GrGLSLGeneration)  ||
        (kGLES_GrGLStandard == fStandard && shaderCaps->generation() >= k330_GrGLSLGeneration)) {
        layoutQualifierSupport = true;
    }

    if (ctxInfo.hasExtension("GL_NV_blend_equation_advanced_coherent")) {
        fBlendEquationSupport = kAdvancedCoherent_BlendEquationSupport;
        shaderCaps->fAdvBlendEqInteraction = GrShaderCaps::kAutomatic_AdvBlendEqInteraction;
    } else if (ctxInfo.hasExtension("GL_KHR_blend_equation_advanced_coherent") &&
               layoutQualifierSupport) {
        fBlendEquationSupport = kAdvancedCoherent_BlendEquationSupport;
        shaderCaps->fAdvBlendEqInteraction = GrShaderCaps::kGeneralEnable_AdvBlendEqInteraction;
    } else if (ctxInfo.hasExtension("GL_NV_blend_equation_advanced")) {
        fBlendEquationSupport = kAdvanced_BlendEquationSupport;
        shaderCaps->fAdvBlendEqInteraction = GrShaderCaps::kAutomatic_AdvBlendEqInteraction;
    } else if (ctxInfo.hasExtension("GL_KHR_blend_equation_advanced") && layoutQualifierSupport) {
        fBlendEquationSupport = kAdvanced_BlendEquationSupport;
        shaderCaps->fAdvBlendEqInteraction = GrShaderCaps::kGeneralEnable_AdvBlendEqInteraction;
        // TODO: Use kSpecificEnables_AdvBlendEqInteraction if "blend_support_all_equations" is
        // slow on a particular platform.
    }
}

namespace {
const GrGLuint kUnknownBitCount = GrGLStencilAttachment::kUnknownBitCount;
}

void GrGLCaps::initStencilSupport(const GrGLContextInfo& ctxInfo) {

    // Build up list of legal stencil formats (though perhaps not supported on
    // the particular gpu/driver) from most preferred to least.

    // these consts are in order of most preferred to least preferred
    // we don't bother with GL_STENCIL_INDEX1 or GL_DEPTH32F_STENCIL8

    static const StencilFormat
                  // internal Format      stencil bits      total bits        packed?
        gS8    = {GR_GL_STENCIL_INDEX8,   8,                8,                false},
        gS16   = {GR_GL_STENCIL_INDEX16,  16,               16,               false},
        gD24S8 = {GR_GL_DEPTH24_STENCIL8, 8,                32,               true },
        gS4    = {GR_GL_STENCIL_INDEX4,   4,                4,                false},
    //  gS     = {GR_GL_STENCIL_INDEX,    kUnknownBitCount, kUnknownBitCount, false},
        gDS    = {GR_GL_DEPTH_STENCIL,    kUnknownBitCount, kUnknownBitCount, true };

    if (kGL_GrGLStandard == ctxInfo.standard()) {
        bool supportsPackedDS =
            ctxInfo.version() >= GR_GL_VER(3,0) ||
            ctxInfo.hasExtension("GL_EXT_packed_depth_stencil") ||
            ctxInfo.hasExtension("GL_ARB_framebuffer_object");

        // S1 thru S16 formats are in GL 3.0+, EXT_FBO, and ARB_FBO since we
        // require FBO support we can expect these are legal formats and don't
        // check. These also all support the unsized GL_STENCIL_INDEX.
        fStencilFormats.push_back() = gS8;
        fStencilFormats.push_back() = gS16;
        if (supportsPackedDS) {
            fStencilFormats.push_back() = gD24S8;
        }
        fStencilFormats.push_back() = gS4;
        if (supportsPackedDS) {
            fStencilFormats.push_back() = gDS;
        }
    } else {
        // ES2 has STENCIL_INDEX8 without extensions but requires extensions
        // for other formats.
        // ES doesn't support using the unsized format.

        fStencilFormats.push_back() = gS8;
        //fStencilFormats.push_back() = gS16;
        if (ctxInfo.version() >= GR_GL_VER(3,0) ||
            ctxInfo.hasExtension("GL_OES_packed_depth_stencil")) {
            fStencilFormats.push_back() = gD24S8;
        }
        if (ctxInfo.hasExtension("GL_OES_stencil4")) {
            fStencilFormats.push_back() = gS4;
        }
    }
}

void GrGLCaps::onDumpJSON(SkJSONWriter* writer) const {

    // We are called by the base class, which has already called beginObject(). We choose to nest
    // all of our caps information in a named sub-object.
    writer->beginObject("GL caps");

    writer->beginArray("Stencil Formats");

    for (int i = 0; i < fStencilFormats.count(); ++i) {
        writer->beginObject(nullptr, false);
        writer->appendS32("stencil bits", fStencilFormats[i].fStencilBits);
        writer->appendS32("total bits", fStencilFormats[i].fTotalBits);
        writer->endObject();
    }

    writer->endArray();

    static const char* kMSFBOExtStr[] = {
        "None",
        "Standard",
        "Apple",
        "IMG MS To Texture",
        "EXT MS To Texture",
        "MixedSamples",
    };
    GR_STATIC_ASSERT(0 == kNone_MSFBOType);
    GR_STATIC_ASSERT(1 == kStandard_MSFBOType);
    GR_STATIC_ASSERT(2 == kES_Apple_MSFBOType);
    GR_STATIC_ASSERT(3 == kES_IMG_MsToTexture_MSFBOType);
    GR_STATIC_ASSERT(4 == kES_EXT_MsToTexture_MSFBOType);
    GR_STATIC_ASSERT(5 == kMixedSamples_MSFBOType);
    GR_STATIC_ASSERT(SK_ARRAY_COUNT(kMSFBOExtStr) == kLast_MSFBOType + 1);

    static const char* kInvalidateFBTypeStr[] = {
        "None",
        "Discard",
        "Invalidate",
    };
    GR_STATIC_ASSERT(0 == kNone_InvalidateFBType);
    GR_STATIC_ASSERT(1 == kDiscard_InvalidateFBType);
    GR_STATIC_ASSERT(2 == kInvalidate_InvalidateFBType);
    GR_STATIC_ASSERT(SK_ARRAY_COUNT(kInvalidateFBTypeStr) == kLast_InvalidateFBType + 1);

    static const char* kMapBufferTypeStr[] = {
        "None",
        "MapBuffer",
        "MapBufferRange",
        "Chromium",
    };
    GR_STATIC_ASSERT(0 == kNone_MapBufferType);
    GR_STATIC_ASSERT(1 == kMapBuffer_MapBufferType);
    GR_STATIC_ASSERT(2 == kMapBufferRange_MapBufferType);
    GR_STATIC_ASSERT(3 == kChromium_MapBufferType);
    GR_STATIC_ASSERT(SK_ARRAY_COUNT(kMapBufferTypeStr) == kLast_MapBufferType + 1);

<<<<<<< HEAD
    r.appendf("Core Profile: %s\n", (fIsCoreProfile ? "YES" : "NO"));
    r.appendf("MSAA Type: %s\n", kMSFBOExtStr[fMSFBOType]);
    r.appendf("Invalidate FB Type: %s\n", kInvalidateFBTypeStr[fInvalidateFBType]);
    r.appendf("Map Buffer Type: %s\n", kMapBufferTypeStr[fMapBufferType]);
    r.appendf("Max FS Uniform Vectors: %d\n", fMaxFragmentUniformVectors);
    r.appendf("Unpack Row length support: %s\n", (fUnpackRowLengthSupport ? "YES": "NO"));
    r.appendf("Unpack Flip Y support: %s\n", (fUnpackFlipYSupport ? "YES": "NO"));
    r.appendf("Pack Row length support: %s\n", (fPackRowLengthSupport ? "YES": "NO"));
    r.appendf("Pack Flip Y support: %s\n", (fPackFlipYSupport ? "YES": "NO"));

    r.appendf("Texture Usage support: %s\n", (fTextureUsageSupport ? "YES": "NO"));
    r.appendf("GL_R support: %s\n", (fTextureRedSupport ? "YES": "NO"));
    r.appendf("Alpha8 is renderable: %s\n", (fAlpha8IsRenderable ? "YES" : "NO"));
    r.appendf("GL_ARB_imaging support: %s\n", (fImagingSupport ? "YES": "NO"));
    r.appendf("Vertex array object support: %s\n", (fVertexArrayObjectSupport ? "YES": "NO"));
    r.appendf("Direct state access support: %s\n", (fDirectStateAccessSupport ? "YES": "NO"));
    r.appendf("Debug support: %s\n", (fDebugSupport ? "YES": "NO"));
    r.appendf("Draw instanced support: %s\n", (fDrawInstancedSupport ? "YES" : "NO"));
    r.appendf("Draw indirect support: %s\n", (fDrawIndirectSupport ? "YES" : "NO"));
    r.appendf("Multi draw indirect support: %s\n", (fMultiDrawIndirectSupport ? "YES" : "NO"));
    r.appendf("Base instance support: %s\n", (fBaseInstanceSupport ? "YES" : "NO"));
    r.appendf("RGBA 8888 pixel ops are slow: %s\n", (fRGBA8888PixelsOpsAreSlow ? "YES" : "NO"));
    r.appendf("Partial FBO read is slow: %s\n", (fPartialFBOReadIsSlow ? "YES" : "NO"));
    r.appendf("Bind uniform location support: %s\n", (fBindUniformLocationSupport ? "YES" : "NO"));
    r.appendf("Rectangle texture support: %s\n", (fRectangleTextureSupport? "YES" : "NO"));
    r.appendf("Texture swizzle support: %s\n", (fTextureSwizzleSupport ? "YES" : "NO"));
    r.appendf("BGRA to RGBA readback conversions are slow: %s\n",
              (fRGBAToBGRAReadbackConversionsAreSlow ? "YES" : "NO"));

    r.append("Configs\n-------\n");
    for (int i = 0; i < kGrPixelConfigCnt; ++i) {
        r.appendf("  cfg: %d flags: 0x%04x, b_internal: 0x%08x s_internal: 0x%08x, e_format: "
                  "0x%08x, e_format_teximage: 0x%08x, e_type: 0x%08x, i_for_teximage: 0x%08x, "
                  "i_for_renderbuffer: 0x%08x\n",
                  i,
                  fConfigTable[i].fFlags,
                  fConfigTable[i].fFormats.fBaseInternalFormat,
                  fConfigTable[i].fFormats.fSizedInternalFormat,
                  fConfigTable[i].fFormats.fExternalFormat[kOther_ExternalFormatUsage],
                  fConfigTable[i].fFormats.fExternalFormat[kTexImage_ExternalFormatUsage],
                  fConfigTable[i].fFormats.fExternalType,
                  fConfigTable[i].fFormats.fInternalFormatTexImage,
                  fConfigTable[i].fFormats.fInternalFormatRenderbuffer);
    }

    return r;
}
=======
    writer->appendBool("Core Profile", fIsCoreProfile);
    writer->appendString("MSAA Type", kMSFBOExtStr[fMSFBOType]);
    writer->appendString("Invalidate FB Type", kInvalidateFBTypeStr[fInvalidateFBType]);
    writer->appendString("Map Buffer Type", kMapBufferTypeStr[fMapBufferType]);
    writer->appendS32("Max FS Uniform Vectors", fMaxFragmentUniformVectors);
    writer->appendBool("Unpack Row length support", fUnpackRowLengthSupport);
    writer->appendBool("Unpack Flip Y support", fUnpackFlipYSupport);
    writer->appendBool("Pack Row length support", fPackRowLengthSupport);
    writer->appendBool("Pack Flip Y support", fPackFlipYSupport);

    writer->appendBool("Texture Usage support", fTextureUsageSupport);
    writer->appendBool("Alpha8 is renderable", fAlpha8IsRenderable);
    writer->appendBool("GL_ARB_imaging support", fImagingSupport);
    writer->appendBool("Vertex array object support", fVertexArrayObjectSupport);
    writer->appendBool("Debug support", fDebugSupport);
    writer->appendBool("Draw indirect support", fDrawIndirectSupport);
    writer->appendBool("Multi draw indirect support", fMultiDrawIndirectSupport);
    writer->appendBool("Base instance support", fBaseInstanceSupport);
    writer->appendBool("RGBA 8888 pixel ops are slow", fRGBA8888PixelsOpsAreSlow);
    writer->appendBool("Partial FBO read is slow", fPartialFBOReadIsSlow);
    writer->appendBool("Bind uniform location support", fBindUniformLocationSupport);
    writer->appendBool("Rectangle texture support", fRectangleTextureSupport);
    writer->appendBool("Texture swizzle support", fTextureSwizzleSupport);
    writer->appendBool("BGRA to RGBA readback conversions are slow",
                       fRGBAToBGRAReadbackConversionsAreSlow);
    writer->appendBool("Draw To clear color", fUseDrawToClearColor);
    writer->appendBool("Draw To clear stencil clip", fUseDrawToClearStencilClip);
    writer->appendBool("Intermediate texture for partial updates of unorm textures ever bound to FBOs",
                       fDisallowTexSubImageForUnormConfigTexturesEverBoundToFBO);
    writer->appendBool("Intermediate texture for all updates of textures bound to FBOs",
                       fUseDrawInsteadOfAllRenderTargetWrites);
    writer->appendBool("Max instances per glDrawArraysInstanced without crashing (or zero)",
                       fMaxInstancesPerDrawArraysWithoutCrashing);

    writer->beginArray("configs");
>>>>>>> 773868fd

    for (int i = 0; i < kGrPixelConfigCnt; ++i) {
        writer->beginObject(nullptr, false);
        writer->appendHexU32("flags", fConfigTable[i].fFlags);
        writer->appendHexU32("b_internal", fConfigTable[i].fFormats.fBaseInternalFormat);
        writer->appendHexU32("s_internal", fConfigTable[i].fFormats.fSizedInternalFormat);
        writer->appendHexU32("e_format",
                             fConfigTable[i].fFormats.fExternalFormat[kOther_ExternalFormatUsage]);
        writer->appendHexU32(
                "e_format_teximage",
                fConfigTable[i].fFormats.fExternalFormat[kTexImage_ExternalFormatUsage]);
        writer->appendHexU32("e_type", fConfigTable[i].fFormats.fExternalType);
        writer->appendHexU32("i_for_teximage", fConfigTable[i].fFormats.fInternalFormatTexImage);
        writer->appendHexU32("i_for_renderbuffer",
                             fConfigTable[i].fFormats.fInternalFormatRenderbuffer);
        writer->endObject();
    }

    writer->endArray();
    writer->endObject();
}

bool GrGLCaps::bgraIsInternalFormat() const {
    return fConfigTable[kBGRA_8888_GrPixelConfig].fFormats.fBaseInternalFormat == GR_GL_BGRA;
}

bool GrGLCaps::getTexImageFormats(GrPixelConfig surfaceConfig, GrPixelConfig externalConfig,
                                  GrGLenum* internalFormat, GrGLenum* externalFormat,
                                  GrGLenum* externalType) const {
    if (!this->getExternalFormat(surfaceConfig, externalConfig, kTexImage_ExternalFormatUsage,
                                 externalFormat, externalType)) {
        return false;
    }
    *internalFormat = fConfigTable[surfaceConfig].fFormats.fInternalFormatTexImage;
    return true;
}

bool GrGLCaps::getReadPixelsFormat(GrPixelConfig surfaceConfig, GrPixelConfig externalConfig,
                                   GrGLenum* externalFormat, GrGLenum* externalType) const {
    if (!this->getExternalFormat(surfaceConfig, externalConfig, kOther_ExternalFormatUsage,
                                 externalFormat, externalType)) {
        return false;
    }
    return true;
}

bool GrGLCaps::getRenderbufferFormat(GrPixelConfig config, GrGLenum* internalFormat) const {
    *internalFormat = fConfigTable[config].fFormats.fInternalFormatRenderbuffer;
    return true;
}

bool GrGLCaps::getExternalFormat(GrPixelConfig surfaceConfig, GrPixelConfig memoryConfig,
                                 ExternalFormatUsage usage, GrGLenum* externalFormat,
                                 GrGLenum* externalType) const {
    SkASSERT(externalFormat && externalType);

    bool surfaceIsAlphaOnly = GrPixelConfigIsAlphaOnly(surfaceConfig);
    bool memoryIsAlphaOnly = GrPixelConfigIsAlphaOnly(memoryConfig);

    // We don't currently support moving RGBA data into and out of ALPHA surfaces. It could be
    // made to work in many cases using glPixelStore and what not but is not needed currently.
    if (surfaceIsAlphaOnly && !memoryIsAlphaOnly) {
        return false;
    }

    *externalFormat = fConfigTable[memoryConfig].fFormats.fExternalFormat[usage];
    *externalType = fConfigTable[memoryConfig].fFormats.fExternalType;

    // When GL_RED is supported as a texture format, our alpha-only textures are stored using
    // GL_RED and we swizzle in order to map all components to 'r'. However, in this case the
    // surface is not alpha-only and we want alpha to really mean the alpha component of the
    // texture, not the red component.
    if (memoryIsAlphaOnly && !surfaceIsAlphaOnly) {
        if (GR_GL_RED == *externalFormat) {
            *externalFormat = GR_GL_ALPHA;
        }
    }

    return true;
}

void GrGLCaps::initConfigTable(const GrContextOptions& contextOptions,
                               const GrGLContextInfo& ctxInfo, const GrGLInterface* gli,
                               GrShaderCaps* shaderCaps) {
    /*
        Comments on renderability of configs on various GL versions.
          OpenGL < 3.0:
            no built in support for render targets.
            GL_EXT_framebuffer_object adds possible support for any sized format with base internal
              format RGB, RGBA and NV float formats we don't use.
              This is the following:
                R3_G3_B2, RGB4, RGB5, RGB8, RGB10, RGB12, RGB16, RGBA2, RGBA4, RGB5_A1, RGBA8
                RGB10_A2, RGBA12,RGBA16
              Though, it is hard to believe the more obscure formats such as RGBA12 would work
              since they aren't required by later standards and the driver can simply return
              FRAMEBUFFER_UNSUPPORTED for anything it doesn't allow.
            GL_ARB_framebuffer_object adds everything added by the EXT extension and additionally
              any sized internal format with a base internal format of ALPHA, LUMINANCE,
              LUMINANCE_ALPHA, INTENSITY, RED, and RG.
              This adds a lot of additional renderable sized formats, including ALPHA8.
              The GL_ARB_texture_rg brings in the RED and RG formats (8, 8I, 8UI, 16, 16I, 16UI,
              16F, 32I, 32UI, and 32F variants).
              Again, the driver has an escape hatch via FRAMEBUFFER_UNSUPPORTED.

            For both the above extensions we limit ourselves to those that are also required by
            OpenGL 3.0.

          OpenGL 3.0:
            Any format with base internal format ALPHA, RED, RG, RGB or RGBA is "color-renderable"
            but are not required to be supported as renderable textures/renderbuffer.
            Required renderable color formats:
                - RGBA32F, RGBA32I, RGBA32UI, RGBA16, RGBA16F, RGBA16I,
                  RGBA16UI, RGBA8, RGBA8I, RGBA8UI, SRGB8_ALPHA8, and
                  RGB10_A2.
                - R11F_G11F_B10F.
                - RG32F, RG32I, RG32UI, RG16, RG16F, RG16I, RG16UI, RG8, RG8I,
                  and RG8UI.
                - R32F, R32I, R32UI, R16F, R16I, R16UI, R16, R8, R8I, and R8UI.
                - ALPHA8

          OpenGL 3.1, 3.2, 3.3
            Same as 3.0 except ALPHA8 requires GL_ARB_compatibility/compatibility profile.
          OpengGL 3.3, 4.0, 4.1
            Adds RGB10_A2UI.
          OpengGL 4.2
            Adds
                - RGB5_A1, RGBA4
                - RGB565
          OpenGL 4.4
            Does away with the separate list and adds a column to the sized internal color format
            table. However, no new formats become required color renderable.

          ES 2.0
            color renderable: RGBA4, RGB5_A1, RGB565
            GL_EXT_texture_rg adds support for R8, RG5 as a color render target
            GL_OES_rgb8_rgba8 adds support for RGB8 and RGBA8
            GL_ARM_rgba8 adds support for RGBA8 (but not RGB8)
            GL_EXT_texture_format_BGRA8888 does not add renderbuffer support
            GL_CHROMIUM_renderbuffer_format_BGRA8888 adds BGRA8 as color-renderable
            GL_APPLE_texture_format_BGRA8888 does not add renderbuffer support

          ES 3.0
                - RGBA32I, RGBA32UI, RGBA16I, RGBA16UI, RGBA8, RGBA8I,
                  RGBA8UI, SRGB8_ALPHA8, RGB10_A2, RGB10_A2UI, RGBA4, and
                  RGB5_A1.
                - RGB8 and RGB565.
                - RG32I, RG32UI, RG16I, RG16UI, RG8, RG8I, and RG8UI.
                - R32I, R32UI, R16I, R16UI, R8, R8I, and R8UI
          ES 3.1
            Adds RGB10_A2, RGB10_A2UI,
          ES 3.2
            Adds R16F, RG16F, RGBA16F, R32F, RG32F, RGBA32F, R11F_G11F_B10F.
    */

    // Correctness workarounds.
    bool disableTextureRedForMesa = false;
    bool disableSRGBForX86PowerVR = false;
    bool disableSRGBWriteControlForAdreno4xx = false;
    bool disableR8TexStorageForANGLEGL = false;
    bool disableSRGBRenderWithMSAAForMacAMD = false;

    if (!contextOptions.fDisableDriverCorrectnessWorkarounds) {
        // ARB_texture_rg is part of OpenGL 3.0, but osmesa doesn't support GL_RED
        // and GL_RG on FBO textures.
        disableTextureRedForMesa = kOSMesa_GrGLRenderer == ctxInfo.renderer();

        bool isX86PowerVR = false;
#if defined(SK_CPU_X86)
        if (kPowerVRRogue_GrGLRenderer == ctxInfo.renderer()) {
            isX86PowerVR = true;
        }
#endif
        // NexusPlayer has strange bugs with sRGB (skbug.com/4148). This is a targeted fix to
        // blacklist that device (and any others that might be sharing the same driver).
        disableSRGBForX86PowerVR = isX86PowerVR;
        disableSRGBWriteControlForAdreno4xx = kAdreno4xx_GrGLRenderer == ctxInfo.renderer();

        // Angle with es2->GL has a bug where it will hang trying to call TexSubImage on GL_R8
        // formats on miplevels > 0. We already disable texturing on gles > 2.0 so just need to
        // check that we are not going to OpenGL.
        disableR8TexStorageForANGLEGL = GrGLANGLEBackend::kOpenGL == ctxInfo.angleBackend();

        // MacPro devices with AMD cards fail to create MSAA sRGB render buffers.
#if defined(SK_BUILD_FOR_MAC)
        disableSRGBRenderWithMSAAForMacAMD = kATI_GrGLVendor == ctxInfo.vendor();
#endif
    }

    uint32_t nonMSAARenderFlags = ConfigInfo::kRenderable_Flag |
                                  ConfigInfo::kFBOColorAttachment_Flag;
    uint32_t allRenderFlags = nonMSAARenderFlags;
    if (kNone_MSFBOType != fMSFBOType) {
        allRenderFlags |= ConfigInfo::kRenderableWithMSAA_Flag;
    }
    GrGLStandard standard = ctxInfo.standard();
    GrGLVersion version = ctxInfo.version();

    bool texStorageSupported = false;
    if (kGL_GrGLStandard == standard) {
        // The EXT version can apply to either GL or GLES.
        texStorageSupported = version >= GR_GL_VER(4,2) ||
                              ctxInfo.hasExtension("GL_ARB_texture_storage") ||
                              ctxInfo.hasExtension("GL_EXT_texture_storage");
    } else {
        texStorageSupported = version >= GR_GL_VER(3,0) ||
                              ctxInfo.hasExtension("GL_EXT_texture_storage");
    }

    bool texelBufferSupport = this->shaderCaps()->texelBufferSupport();

    bool textureRedSupport = false;

    if (!disableTextureRedForMesa) {
        if (kGL_GrGLStandard == standard) {
            textureRedSupport =
                    version >= GR_GL_VER(3, 0) || ctxInfo.hasExtension("GL_ARB_texture_rg");
        } else {
            textureRedSupport =
                    version >= GR_GL_VER(3, 0) || ctxInfo.hasExtension("GL_EXT_texture_rg");
        }
    }

    fConfigTable[kUnknown_GrPixelConfig].fFormats.fBaseInternalFormat = 0;
    fConfigTable[kUnknown_GrPixelConfig].fFormats.fSizedInternalFormat = 0;
    fConfigTable[kUnknown_GrPixelConfig].fFormats.fExternalFormat[kOther_ExternalFormatUsage] = 0;
    fConfigTable[kUnknown_GrPixelConfig].fFormats.fExternalType = 0;
    fConfigTable[kUnknown_GrPixelConfig].fFormatType = kNormalizedFixedPoint_FormatType;
    fConfigTable[kUnknown_GrPixelConfig].fSwizzle = GrSwizzle::RGBA();

    fConfigTable[kRGBA_8888_GrPixelConfig].fFormats.fBaseInternalFormat = GR_GL_RGBA;
    fConfigTable[kRGBA_8888_GrPixelConfig].fFormats.fSizedInternalFormat = GR_GL_RGBA8;
    fConfigTable[kRGBA_8888_GrPixelConfig].fFormats.fExternalFormat[kOther_ExternalFormatUsage] =
        GR_GL_RGBA;
    fConfigTable[kRGBA_8888_GrPixelConfig].fFormats.fExternalType = GR_GL_UNSIGNED_BYTE;
    fConfigTable[kRGBA_8888_GrPixelConfig].fFormatType = kNormalizedFixedPoint_FormatType;
    fConfigTable[kRGBA_8888_GrPixelConfig].fFlags = ConfigInfo::kTextureable_Flag;
    if (kGL_GrGLStandard == standard) {
        // We require some form of FBO support and all GLs with FBO support can render to RGBA8
        fConfigTable[kRGBA_8888_GrPixelConfig].fFlags |= allRenderFlags;
    } else {
        if (version >= GR_GL_VER(3,0) || ctxInfo.hasExtension("GL_OES_rgb8_rgba8") ||
            ctxInfo.hasExtension("GL_ARM_rgba8")) {
            fConfigTable[kRGBA_8888_GrPixelConfig].fFlags |= allRenderFlags;
        }
    }
    if (texStorageSupported) {
        fConfigTable[kRGBA_8888_GrPixelConfig].fFlags |= ConfigInfo::kCanUseTexStorage_Flag;
    }
    if (texelBufferSupport) {
        fConfigTable[kRGBA_8888_GrPixelConfig].fFlags |= ConfigInfo::kCanUseWithTexelBuffer_Flag;
    }
    fConfigTable[kRGBA_8888_GrPixelConfig].fSwizzle = GrSwizzle::RGBA();

    fConfigTable[kBGRA_8888_GrPixelConfig].fFormats.fExternalFormat[kOther_ExternalFormatUsage] =
        GR_GL_BGRA;
    fConfigTable[kBGRA_8888_GrPixelConfig].fFormats.fExternalType  = GR_GL_UNSIGNED_BYTE;
    fConfigTable[kBGRA_8888_GrPixelConfig].fFormatType = kNormalizedFixedPoint_FormatType;

   // TexStorage requires using a sized internal format and BGRA8 is only supported if we have the
   // GL_APPLE_texture_format_BGRA8888 extension or if we have GL_EXT_texutre_storage and
   // GL_EXT_texture_format_BGRA8888.
    bool supportsBGRATexStorage = false;

    if (kGL_GrGLStandard == standard) {
        fConfigTable[kBGRA_8888_GrPixelConfig].fFormats.fBaseInternalFormat = GR_GL_RGBA;
        fConfigTable[kBGRA_8888_GrPixelConfig].fFormats.fSizedInternalFormat = GR_GL_RGBA8;
        if (version >= GR_GL_VER(1, 2) || ctxInfo.hasExtension("GL_EXT_bgra")) {
            // Since the internal format is RGBA8, it is also renderable.
            fConfigTable[kBGRA_8888_GrPixelConfig].fFlags = ConfigInfo::kTextureable_Flag |
                                                            allRenderFlags;
        }
        // Since we are using RGBA8 we can use tex storage.
        supportsBGRATexStorage = true;
    } else {
        fConfigTable[kBGRA_8888_GrPixelConfig].fFormats.fBaseInternalFormat = GR_GL_BGRA;
        fConfigTable[kBGRA_8888_GrPixelConfig].fFormats.fSizedInternalFormat = GR_GL_BGRA8;
        if (ctxInfo.hasExtension("GL_APPLE_texture_format_BGRA8888")) {
            // This APPLE extension introduces complexity on ES2. It leaves the internal format
            // as RGBA, but allows BGRA as the external format. From testing, it appears that the
            // driver remembers the external format when the texture is created (with TexImage).
            // If you then try to upload data in the other swizzle (with TexSubImage), it fails.
            // We could work around this, but it adds even more state tracking to code that is
            // already too tricky. Instead, we opt not to support BGRA on ES2 with this extension.
            // This also side-steps some ambiguous interactions with the texture storage extension.
            if (version >= GR_GL_VER(3,0)) {
                // The APPLE extension doesn't make this renderable.
                fConfigTable[kBGRA_8888_GrPixelConfig].fFlags = ConfigInfo::kTextureable_Flag;
                supportsBGRATexStorage = true;
            }
        } else if (ctxInfo.hasExtension("GL_EXT_texture_format_BGRA8888")) {
            fConfigTable[kBGRA_8888_GrPixelConfig].fFlags = ConfigInfo::kTextureable_Flag |
                                                            nonMSAARenderFlags;

            if (ctxInfo.hasExtension("GL_EXT_texture_storage")) {
                supportsBGRATexStorage = true;
            }
            if (ctxInfo.hasExtension("GL_CHROMIUM_renderbuffer_format_BGRA8888") &&
                (this->usesMSAARenderBuffers() || this->fMSFBOType == kMixedSamples_MSFBOType)) {
                fConfigTable[kBGRA_8888_GrPixelConfig].fFlags |=
                    ConfigInfo::kRenderableWithMSAA_Flag;
            }
        }
    }

    if (texStorageSupported && supportsBGRATexStorage) {
        fConfigTable[kBGRA_8888_GrPixelConfig].fFlags |= ConfigInfo::kCanUseTexStorage_Flag;
    }
    fConfigTable[kBGRA_8888_GrPixelConfig].fSwizzle = GrSwizzle::RGBA();

    // We only enable srgb support if both textures and FBOs support srgb,
    // *and* we can disable sRGB decode-on-read, to support "legacy" mode.
    if (kGL_GrGLStandard == standard) {
        if (ctxInfo.version() >= GR_GL_VER(3,0)) {
            fSRGBSupport = true;
        } else if (ctxInfo.hasExtension("GL_EXT_texture_sRGB")) {
            if (ctxInfo.hasExtension("GL_ARB_framebuffer_sRGB") ||
                ctxInfo.hasExtension("GL_EXT_framebuffer_sRGB")) {
                fSRGBSupport = true;
            }
        }
        // All the above srgb extensions support toggling srgb writes
        if (fSRGBSupport) {
            fSRGBWriteControl = true;
        }
    } else {
        fSRGBSupport = ctxInfo.version() >= GR_GL_VER(3,0) || ctxInfo.hasExtension("GL_EXT_sRGB");
        if (disableSRGBForX86PowerVR) {
            fSRGBSupport = false;
        }
        // ES through 3.1 requires EXT_srgb_write_control to support toggling
        // sRGB writing for destinations.
        // See https://bug.skia.org/5329 for Adreno4xx issue.
        fSRGBWriteControl = !disableSRGBWriteControlForAdreno4xx &&
            ctxInfo.hasExtension("GL_EXT_sRGB_write_control");
    }
    if (contextOptions.fRequireDecodeDisableForSRGB && !fSRGBDecodeDisableSupport) {
        // To support "legacy" L32 mode, we require the ability to turn off sRGB decode. Clients
        // can opt-out of that requirement, if they intend to always do linear blending.
        fSRGBSupport = false;
    }

    // This is very conservative, if we're on a platform where N32 is BGRA, and using ES, disable
    // all sRGB support. Too much code relies on creating surfaces with N32 + sRGB colorspace,
    // and sBGRA is basically impossible to support on any version of ES (with our current code).
    // In particular, ES2 doesn't support sBGRA at all, and even in ES3, there is no valid pair
    // of formats that can be used for TexImage calls to upload BGRA data to sRGBA (which is what
    // we *have* to use as the internal format, because sBGRA doesn't exist). This primarily
    // affects Windows.
    if (kSkia8888_GrPixelConfig == kBGRA_8888_GrPixelConfig && kGLES_GrGLStandard == standard) {
        fSRGBSupport = false;
    }

    // ES2 Command Buffer has several TexStorage restrictions. It appears to fail for any format
    // not explicitly allowed by GL_EXT_texture_storage, particularly those from other extensions.
    bool isCommandBufferES2 = kChromium_GrGLDriver == ctxInfo.driver() && version < GR_GL_VER(3, 0);

    uint32_t srgbRenderFlags = allRenderFlags;
    if (disableSRGBRenderWithMSAAForMacAMD) {
        srgbRenderFlags &= ~ConfigInfo::kRenderableWithMSAA_Flag;
    }

    fConfigTable[kSRGBA_8888_GrPixelConfig].fFormats.fBaseInternalFormat = GR_GL_SRGB_ALPHA;
    fConfigTable[kSRGBA_8888_GrPixelConfig].fFormats.fSizedInternalFormat = GR_GL_SRGB8_ALPHA8;
    // GL does not do srgb<->rgb conversions when transferring between cpu and gpu. Thus, the
    // external format is GL_RGBA. See below for note about ES2.0 and glTex[Sub]Image.
    fConfigTable[kSRGBA_8888_GrPixelConfig].fFormats.fExternalFormat[kOther_ExternalFormatUsage] =
        GR_GL_RGBA;
    fConfigTable[kSRGBA_8888_GrPixelConfig].fFormats.fExternalType = GR_GL_UNSIGNED_BYTE;
    fConfigTable[kSRGBA_8888_GrPixelConfig].fFormatType = kNormalizedFixedPoint_FormatType;
    if (fSRGBSupport) {
        fConfigTable[kSRGBA_8888_GrPixelConfig].fFlags = ConfigInfo::kTextureable_Flag |
                                                         srgbRenderFlags;
    }
    // ES2 Command Buffer does not allow TexStorage with SRGB8_ALPHA8_EXT
    if (texStorageSupported && !isCommandBufferES2) {
        fConfigTable[kSRGBA_8888_GrPixelConfig].fFlags |= ConfigInfo::kCanUseTexStorage_Flag;
    }
    fConfigTable[kSRGBA_8888_GrPixelConfig].fSwizzle = GrSwizzle::RGBA();
    // sBGRA is not a "real" thing in OpenGL, but GPUs support it, and on platforms where
    // kN32 == BGRA, we need some way to work with it. (The default framebuffer on Windows
    // is in this format, for example).
    fConfigTable[kSBGRA_8888_GrPixelConfig].fFormats.fBaseInternalFormat = GR_GL_SRGB_ALPHA;
    fConfigTable[kSBGRA_8888_GrPixelConfig].fFormats.fSizedInternalFormat = GR_GL_SRGB8_ALPHA8;
    // GL does not do srgb<->rgb conversions when transferring between cpu and gpu. Thus, the
    // external format is GL_BGRA.
    fConfigTable[kSBGRA_8888_GrPixelConfig].fFormats.fExternalFormat[kOther_ExternalFormatUsage] =
        GR_GL_BGRA;
    fConfigTable[kSBGRA_8888_GrPixelConfig].fFormats.fExternalType = GR_GL_UNSIGNED_BYTE;
    fConfigTable[kSBGRA_8888_GrPixelConfig].fFormatType = kNormalizedFixedPoint_FormatType;
    if (fSRGBSupport && kGL_GrGLStandard == standard) {
        fConfigTable[kSBGRA_8888_GrPixelConfig].fFlags = ConfigInfo::kTextureable_Flag |
                                                         srgbRenderFlags;
    }

    if (texStorageSupported) {
        fConfigTable[kSBGRA_8888_GrPixelConfig].fFlags |= ConfigInfo::kCanUseTexStorage_Flag;
    }
    fConfigTable[kSBGRA_8888_GrPixelConfig].fSwizzle = GrSwizzle::RGBA();

    fConfigTable[kRGB_565_GrPixelConfig].fFormats.fBaseInternalFormat = GR_GL_RGB;
    if (this->ES2CompatibilitySupport()) {
        fConfigTable[kRGB_565_GrPixelConfig].fFormats.fSizedInternalFormat = GR_GL_RGB565;
    } else {
        fConfigTable[kRGB_565_GrPixelConfig].fFormats.fSizedInternalFormat = GR_GL_RGB5;
    }
    fConfigTable[kRGB_565_GrPixelConfig].fFormats.fExternalFormat[kOther_ExternalFormatUsage] =
        GR_GL_RGB;
    fConfigTable[kRGB_565_GrPixelConfig].fFormats.fExternalType = GR_GL_UNSIGNED_SHORT_5_6_5;
    fConfigTable[kRGB_565_GrPixelConfig].fFormatType = kNormalizedFixedPoint_FormatType;
    fConfigTable[kRGB_565_GrPixelConfig].fFlags = ConfigInfo::kTextureable_Flag;
    if (kGL_GrGLStandard == standard) {
        if (version >= GR_GL_VER(4, 2) || ctxInfo.hasExtension("GL_ARB_ES2_compatibility")) {
            fConfigTable[kRGB_565_GrPixelConfig].fFlags |= allRenderFlags;
        }
    } else {
        fConfigTable[kRGB_565_GrPixelConfig].fFlags |= allRenderFlags;
    }
    // 565 is not a sized internal format on desktop GL. So on desktop with
    // 565 we always use an unsized internal format to let the system pick
    // the best sized format to convert the 565 data to. Since TexStorage
    // only allows sized internal formats we disallow it.
    //
    // TODO: As of 4.2, regular GL supports 565. This logic is due for an
    // update.
    if (texStorageSupported && kGL_GrGLStandard != standard) {
        fConfigTable[kRGB_565_GrPixelConfig].fFlags |= ConfigInfo::kCanUseTexStorage_Flag;
    }
    fConfigTable[kRGB_565_GrPixelConfig].fSwizzle = GrSwizzle::RGBA();

    fConfigTable[kRGBA_4444_GrPixelConfig].fFormats.fBaseInternalFormat = GR_GL_RGBA;
    fConfigTable[kRGBA_4444_GrPixelConfig].fFormats.fSizedInternalFormat = GR_GL_RGBA4;
    fConfigTable[kRGBA_4444_GrPixelConfig].fFormats.fExternalFormat[kOther_ExternalFormatUsage] =
        GR_GL_RGBA;
    fConfigTable[kRGBA_4444_GrPixelConfig].fFormats.fExternalType = GR_GL_UNSIGNED_SHORT_4_4_4_4;
    fConfigTable[kRGBA_4444_GrPixelConfig].fFormatType = kNormalizedFixedPoint_FormatType;
    fConfigTable[kRGBA_4444_GrPixelConfig].fFlags = ConfigInfo::kTextureable_Flag;
    if (kGL_GrGLStandard == standard) {
        if (version >= GR_GL_VER(4, 2)) {
            fConfigTable[kRGBA_4444_GrPixelConfig].fFlags |= allRenderFlags;
        }
    } else {
        fConfigTable[kRGBA_4444_GrPixelConfig].fFlags |= allRenderFlags;
    }
    if (texStorageSupported) {
        fConfigTable[kRGBA_4444_GrPixelConfig].fFlags |= ConfigInfo::kCanUseTexStorage_Flag;
    }
    fConfigTable[kRGBA_4444_GrPixelConfig].fSwizzle = GrSwizzle::RGBA();

<<<<<<< HEAD
    fConfigTable[kAlpha_8_GrPixelConfig].fFormats.fExternalType = GR_GL_UNSIGNED_BYTE;
    fConfigTable[kAlpha_8_GrPixelConfig].fFormatType = kNormalizedFixedPoint_FormatType;
    fConfigTable[kAlpha_8_GrPixelConfig].fFlags = ConfigInfo::kTextureable_Flag;
    if (this->textureRedSupport()) {
        fConfigTable[kAlpha_8_GrPixelConfig].fFormats.fBaseInternalFormat = GR_GL_RED;
        fConfigTable[kAlpha_8_GrPixelConfig].fFormats.fSizedInternalFormat = GR_GL_R8;
        fConfigTable[kAlpha_8_GrPixelConfig].fFormats.fExternalFormat[kOther_ExternalFormatUsage] =
            GR_GL_RED;
        fConfigTable[kAlpha_8_GrPixelConfig].fSwizzle = GrSwizzle::RRRR();
        if (texelBufferSupport) {
            fConfigTable[kAlpha_8_GrPixelConfig].fFlags |= ConfigInfo::kCanUseWithTexelBuffer_Flag;
        }
        fConfigTable[kAlpha_8_GrPixelConfig].fFlags |= allRenderFlags;
    } else {
        fConfigTable[kAlpha_8_GrPixelConfig].fFormats.fBaseInternalFormat = GR_GL_ALPHA;
        fConfigTable[kAlpha_8_GrPixelConfig].fFormats.fSizedInternalFormat = GR_GL_ALPHA8;
        fConfigTable[kAlpha_8_GrPixelConfig].fFormats.fExternalFormat[kOther_ExternalFormatUsage] =
            GR_GL_ALPHA;
        fConfigTable[kAlpha_8_GrPixelConfig].fSwizzle = GrSwizzle::AAAA();
        if (fAlpha8IsRenderable) {
            fConfigTable[kAlpha_8_GrPixelConfig].fFlags |= allRenderFlags;
        }
    }

    if (texStorageSupported) {
        fConfigTable[kAlpha_8_GrPixelConfig].fFlags |= ConfigInfo::kCanUseTexStorage_Flag;
    }

    fConfigTable[kGray_8_GrPixelConfig].fFormats.fExternalType = GR_GL_UNSIGNED_BYTE;
    fConfigTable[kGray_8_GrPixelConfig].fFormatType = kNormalizedFixedPoint_FormatType;
    fConfigTable[kGray_8_GrPixelConfig].fFlags = ConfigInfo::kTextureable_Flag;
    if (this->textureRedSupport()) {
        fConfigTable[kGray_8_GrPixelConfig].fFormats.fBaseInternalFormat = GR_GL_RED;
        fConfigTable[kGray_8_GrPixelConfig].fFormats.fSizedInternalFormat = GR_GL_R8;
        fConfigTable[kGray_8_GrPixelConfig].fFormats.fExternalFormat[kOther_ExternalFormatUsage] =
            GR_GL_RED;
        fConfigTable[kGray_8_GrPixelConfig].fSwizzle = GrSwizzle::RRRA();
=======
    bool alpha8IsValidForGL = kGL_GrGLStandard == standard &&
            (!fIsCoreProfile || version <= GR_GL_VER(3, 0));

    ConfigInfo& alphaInfo = fConfigTable[kAlpha_8_as_Alpha_GrPixelConfig];
    alphaInfo.fFormats.fExternalType = GR_GL_UNSIGNED_BYTE;
    alphaInfo.fFormatType = kNormalizedFixedPoint_FormatType;
    if (alpha8IsValidForGL || (kGL_GrGLStandard != standard && version < GR_GL_VER(3, 0))) {
        alphaInfo.fFlags = ConfigInfo::kTextureable_Flag;
    }
    alphaInfo.fFormats.fBaseInternalFormat = GR_GL_ALPHA;
    alphaInfo.fFormats.fSizedInternalFormat = GR_GL_ALPHA8;
    alphaInfo.fFormats.fExternalFormat[kOther_ExternalFormatUsage] = GR_GL_ALPHA;
    alphaInfo.fSwizzle = GrSwizzle::AAAA();
    if (fAlpha8IsRenderable && alpha8IsValidForGL) {
        alphaInfo.fFlags |= allRenderFlags;
    }

    ConfigInfo& redInfo = fConfigTable[kAlpha_8_as_Red_GrPixelConfig];
    redInfo.fFormats.fExternalType = GR_GL_UNSIGNED_BYTE;
    redInfo.fFormatType = kNormalizedFixedPoint_FormatType;
    redInfo.fFormats.fBaseInternalFormat = GR_GL_RED;
    redInfo.fFormats.fSizedInternalFormat = GR_GL_R8;
    redInfo.fFormats.fExternalFormat[kOther_ExternalFormatUsage] = GR_GL_RED;
    redInfo.fSwizzle = GrSwizzle::RRRR();

    // ES2 Command Buffer does not allow TexStorage with R8_EXT (so Alpha_8 and Gray_8)
    if (texStorageSupported && !isCommandBufferES2) {
        if (!disableR8TexStorageForANGLEGL) {
            alphaInfo.fFlags |= ConfigInfo::kCanUseTexStorage_Flag;
        }
        redInfo.fFlags |= ConfigInfo::kCanUseTexStorage_Flag;
    }

    if (textureRedSupport) {
        redInfo.fFlags |= ConfigInfo::kTextureable_Flag | allRenderFlags;
>>>>>>> 773868fd
        if (texelBufferSupport) {
            redInfo.fFlags |= ConfigInfo::kCanUseWithTexelBuffer_Flag;
        }

        fConfigTable[kAlpha_8_GrPixelConfig] = redInfo;
    } else {
        redInfo.fFlags = 0;

        fConfigTable[kAlpha_8_GrPixelConfig] = alphaInfo;
    }

    ConfigInfo& grayLumInfo = fConfigTable[kGray_8_as_Lum_GrPixelConfig];
    grayLumInfo.fFormats.fExternalType = GR_GL_UNSIGNED_BYTE;
    grayLumInfo.fFormatType = kNormalizedFixedPoint_FormatType;
    grayLumInfo.fFormats.fBaseInternalFormat = GR_GL_LUMINANCE;
    grayLumInfo.fFormats.fSizedInternalFormat = GR_GL_LUMINANCE8;
    grayLumInfo.fFormats.fExternalFormat[kOther_ExternalFormatUsage] = GR_GL_LUMINANCE;
    grayLumInfo.fSwizzle = GrSwizzle::RGBA();
    if ((standard == kGL_GrGLStandard && version <= GR_GL_VER(3, 0)) ||
        (standard == kGLES_GrGLStandard && version < GR_GL_VER(3, 0))) {
        grayLumInfo.fFlags = ConfigInfo::kTextureable_Flag;
    }

    ConfigInfo& grayRedInfo = fConfigTable[kGray_8_as_Red_GrPixelConfig];
    grayRedInfo.fFormats.fExternalType = GR_GL_UNSIGNED_BYTE;
    grayRedInfo.fFormatType = kNormalizedFixedPoint_FormatType;
    grayRedInfo.fFormats.fBaseInternalFormat = GR_GL_RED;
    grayRedInfo.fFormats.fSizedInternalFormat = GR_GL_R8;
    grayRedInfo.fFormats.fExternalFormat[kOther_ExternalFormatUsage] = GR_GL_RED;
    grayRedInfo.fSwizzle = GrSwizzle::RRRA();
    grayRedInfo.fFlags = ConfigInfo::kTextureable_Flag;

#if 0 // Leaving Gray8 as non-renderable, to keep things simple and match raster. Needs to be
      // updated to support Gray8_as_Lum and Gray8_as_red if this is ever enabled.
    if (this->textureRedSupport() ||
        (kDesktop_ARB_MSFBOType == this->msFBOType() &&
         ctxInfo.renderer() != kOSMesa_GrGLRenderer)) {
        // desktop ARB extension/3.0+ supports LUMINANCE8 as renderable.
        // However, osmesa fails if it used even when GL_ARB_framebuffer_object is present.
        // Core profile removes LUMINANCE8 support, but we should have chosen R8 in that case.
        fConfigTable[kGray_8_GrPixelConfig].fFlags |= allRenderFlags;
    }
#endif
    if (texStorageSupported && !isCommandBufferES2) {
        if (!disableR8TexStorageForANGLEGL) {
            grayLumInfo.fFlags |= ConfigInfo::kCanUseTexStorage_Flag;
        }
        grayRedInfo.fFlags |= ConfigInfo::kCanUseTexStorage_Flag;
    }

    if (textureRedSupport) {
        if (texelBufferSupport) {
            grayRedInfo.fFlags |= ConfigInfo::kCanUseWithTexelBuffer_Flag;
        }
        fConfigTable[kGray_8_GrPixelConfig] = grayRedInfo;
    } else {
        grayRedInfo.fFlags = 0;
        fConfigTable[kGray_8_GrPixelConfig] = grayLumInfo;
    }

    // Check for [half] floating point texture support
    // NOTE: We disallow floating point textures on ES devices if linear filtering modes are not
    // supported. This is for simplicity, but a more granular approach is possible. Coincidentally,
    // [half] floating point textures became part of the standard in ES3.1 / OGL 3.0.
    bool hasFPTextures = false;
    bool hasHalfFPTextures = false;
    bool rgIsTexturable = false;
    // for now we don't support floating point MSAA on ES
    uint32_t fpRenderFlags = (kGL_GrGLStandard == standard) ? allRenderFlags : nonMSAARenderFlags;

    if (kGL_GrGLStandard == standard) {
        if (version >= GR_GL_VER(3, 0)) {
            hasFPTextures = true;
            hasHalfFPTextures = true;
            rgIsTexturable = true;
        }
    } else {
        if (version >= GR_GL_VER(3, 0)) {
            hasFPTextures = true;
            hasHalfFPTextures = true;
            rgIsTexturable = true;
        } else {
            if (ctxInfo.hasExtension("GL_OES_texture_float_linear") &&
                ctxInfo.hasExtension("GL_OES_texture_float")) {
                hasFPTextures = true;
            }
            if (ctxInfo.hasExtension("GL_OES_texture_half_float_linear") &&
                ctxInfo.hasExtension("GL_OES_texture_half_float")) {
                hasHalfFPTextures = true;
            }
        }
    }

    for (auto fpconfig : {kRGBA_float_GrPixelConfig, kRG_float_GrPixelConfig}) {
        const GrGLenum format = kRGBA_float_GrPixelConfig == fpconfig ? GR_GL_RGBA : GR_GL_RG;
        fConfigTable[fpconfig].fFormats.fBaseInternalFormat = format;
        fConfigTable[fpconfig].fFormats.fSizedInternalFormat =
            kRGBA_float_GrPixelConfig == fpconfig ? GR_GL_RGBA32F : GR_GL_RG32F;
        fConfigTable[fpconfig].fFormats.fExternalFormat[kOther_ExternalFormatUsage] = format;
        fConfigTable[fpconfig].fFormats.fExternalType = GR_GL_FLOAT;
        fConfigTable[fpconfig].fFormatType = kFloat_FormatType;
        if (hasFPTextures) {
            fConfigTable[fpconfig].fFlags = rgIsTexturable ? ConfigInfo::kTextureable_Flag : 0;
            // For now we only enable rendering to float on desktop, because on ES we'd have to
            // solve many precision issues and no clients actually want this yet.
            if (kGL_GrGLStandard == standard /* || version >= GR_GL_VER(3,2) ||
                ctxInfo.hasExtension("GL_EXT_color_buffer_float")*/) {
                fConfigTable[fpconfig].fFlags |= fpRenderFlags;
            }
        }
        if (texStorageSupported) {
            fConfigTable[fpconfig].fFlags |= ConfigInfo::kCanUseTexStorage_Flag;
        }
        if (texelBufferSupport) {
            fConfigTable[fpconfig].fFlags |= ConfigInfo::kCanUseWithTexelBuffer_Flag;
        }
        fConfigTable[fpconfig].fSwizzle = GrSwizzle::RGBA();
    }

    GrGLenum redHalfExternalType;
    if (kGL_GrGLStandard == ctxInfo.standard() || ctxInfo.version() >= GR_GL_VER(3, 0)) {
        redHalfExternalType = GR_GL_HALF_FLOAT;
    } else {
        redHalfExternalType = GR_GL_HALF_FLOAT_OES;
    }
    ConfigInfo& redHalf = fConfigTable[kAlpha_half_as_Red_GrPixelConfig];
    redHalf.fFormats.fExternalType = redHalfExternalType;
    redHalf.fFormatType = kFloat_FormatType;
    redHalf.fFormats.fBaseInternalFormat = GR_GL_RED;
    redHalf.fFormats.fSizedInternalFormat = GR_GL_R16F;
    redHalf.fFormats.fExternalFormat[kOther_ExternalFormatUsage] = GR_GL_RED;
    redHalf.fSwizzle = GrSwizzle::RRRR();
    if (textureRedSupport && hasHalfFPTextures) {
        redHalf.fFlags = ConfigInfo::kTextureable_Flag;

        if (kGL_GrGLStandard == standard || version >= GR_GL_VER(3, 2) ||
            (textureRedSupport && ctxInfo.hasExtension("GL_EXT_color_buffer_half_float"))) {
            redHalf.fFlags |= fpRenderFlags;
        }

        if (texStorageSupported && !isCommandBufferES2) {
            redHalf.fFlags |= ConfigInfo::kCanUseTexStorage_Flag;
        }

        if (texelBufferSupport) {
            redHalf.fFlags |= ConfigInfo::kCanUseWithTexelBuffer_Flag;
        }
    }
    fConfigTable[kAlpha_half_GrPixelConfig] = redHalf;

    fConfigTable[kRGBA_half_GrPixelConfig].fFormats.fBaseInternalFormat = GR_GL_RGBA;
    fConfigTable[kRGBA_half_GrPixelConfig].fFormats.fSizedInternalFormat = GR_GL_RGBA16F;
    fConfigTable[kRGBA_half_GrPixelConfig].fFormats.fExternalFormat[kOther_ExternalFormatUsage] =
        GR_GL_RGBA;
    if (kGL_GrGLStandard == ctxInfo.standard() || ctxInfo.version() >= GR_GL_VER(3, 0)) {
        fConfigTable[kRGBA_half_GrPixelConfig].fFormats.fExternalType = GR_GL_HALF_FLOAT;
    } else {
        fConfigTable[kRGBA_half_GrPixelConfig].fFormats.fExternalType = GR_GL_HALF_FLOAT_OES;
    }
    fConfigTable[kRGBA_half_GrPixelConfig].fFormatType = kFloat_FormatType;
    if (hasHalfFPTextures) {
        fConfigTable[kRGBA_half_GrPixelConfig].fFlags = ConfigInfo::kTextureable_Flag;
        // ES requires 3.2 or EXT_color_buffer_half_float.
        if (kGL_GrGLStandard == standard || version >= GR_GL_VER(3,2) ||
             ctxInfo.hasExtension("GL_EXT_color_buffer_half_float")) {
            fConfigTable[kRGBA_half_GrPixelConfig].fFlags |= fpRenderFlags;
        }
    }
    if (texStorageSupported) {
        fConfigTable[kRGBA_half_GrPixelConfig].fFlags |= ConfigInfo::kCanUseTexStorage_Flag;
    }
    if (texelBufferSupport) {
        fConfigTable[kRGBA_half_GrPixelConfig].fFlags |= ConfigInfo::kCanUseWithTexelBuffer_Flag;
    }
    fConfigTable[kRGBA_half_GrPixelConfig].fSwizzle = GrSwizzle::RGBA();

    // Bulk populate the texture internal/external formats here and then deal with exceptions below.

    // ES 2.0 requires that the internal/external formats match.
    bool useSizedTexFormats = (kGL_GrGLStandard == ctxInfo.standard() ||
                               ctxInfo.version() >= GR_GL_VER(3,0));
    // All ES versions (thus far) require sized internal formats for render buffers.
    // TODO: Always use sized internal format?
    bool useSizedRbFormats = kGLES_GrGLStandard == ctxInfo.standard();

    for (int i = 0; i < kGrPixelConfigCnt; ++i) {
        // Almost always we want to pass fExternalFormat[kOther_ExternalFormatUsage] as the <format>
        // param to glTex[Sub]Image.
        fConfigTable[i].fFormats.fExternalFormat[kTexImage_ExternalFormatUsage] =
            fConfigTable[i].fFormats.fExternalFormat[kOther_ExternalFormatUsage];
        fConfigTable[i].fFormats.fInternalFormatTexImage = useSizedTexFormats ?
            fConfigTable[i].fFormats.fSizedInternalFormat :
            fConfigTable[i].fFormats.fBaseInternalFormat;
        fConfigTable[i].fFormats.fInternalFormatRenderbuffer = useSizedRbFormats ?
            fConfigTable[i].fFormats.fSizedInternalFormat :
            fConfigTable[i].fFormats.fBaseInternalFormat;
    }
    // If we're on ES 3.0+ but because of a driver workaround selected GL_ALPHA to implement the
    // kAlpha_8_GrPixelConfig then we actually have to use a base internal format rather than a
    // sized internal format. This is because there is no valid 8 bit alpha sized internal format
    // in ES.
    if (useSizedTexFormats && kGLES_GrGLStandard == ctxInfo.standard() && !textureRedSupport) {
        SkASSERT(fConfigTable[kAlpha_8_GrPixelConfig].fFormats.fBaseInternalFormat == GR_GL_ALPHA8);
        SkASSERT(fConfigTable[kAlpha_8_as_Alpha_GrPixelConfig].fFormats.fBaseInternalFormat ==
                     GR_GL_ALPHA8);
        fConfigTable[kAlpha_8_GrPixelConfig].fFormats.fInternalFormatTexImage =
            fConfigTable[kAlpha_8_GrPixelConfig].fFormats.fBaseInternalFormat;
        fConfigTable[kAlpha_8_as_Alpha_GrPixelConfig].fFormats.fInternalFormatTexImage =
            fConfigTable[kAlpha_8_as_Alpha_GrPixelConfig].fFormats.fBaseInternalFormat;
    }

    // OpenGL ES 2.0 + GL_EXT_sRGB allows GL_SRGB_ALPHA to be specified as the <format>
    // param to Tex(Sub)Image. ES 2.0 requires the <internalFormat> and <format> params to match.
    // Thus, on ES 2.0 we will use GL_SRGB_ALPHA as the <format> param.
    // On OpenGL and ES 3.0+ GL_SRGB_ALPHA does not work for the <format> param to glTexImage.
    if (ctxInfo.standard() == kGLES_GrGLStandard && ctxInfo.version() == GR_GL_VER(2,0)) {
        fConfigTable[kSRGBA_8888_GrPixelConfig].fFormats.fExternalFormat[kTexImage_ExternalFormatUsage] =
            GR_GL_SRGB_ALPHA;

        // Additionally, because we had to "invent" sBGRA, there is no way to make it work
        // in ES 2.0, because there is no <internalFormat> we can use. So just make that format
        // unsupported. (If we have no sRGB support at all, this will get overwritten below).
        fConfigTable[kSBGRA_8888_GrPixelConfig].fFlags = 0;
    }

    // If BGRA is supported as an internal format it must always be specified to glTex[Sub]Image
    // as a base format.
    // GL_EXT_texture_format_BGRA8888:
    //      This extension GL_BGRA as an unsized internal format. However, it is written against ES
    //      2.0 and therefore doesn't define a value for GL_BGRA8 as ES 2.0 uses unsized internal
    //      formats.
    // GL_APPLE_texture_format_BGRA8888:
    //     ES 2.0: the extension makes BGRA an external format but not an internal format.
    //     ES 3.0: the extension explicitly states GL_BGRA8 is not a valid internal format for
    //             glTexImage (just for glTexStorage).
    if (useSizedTexFormats && this->bgraIsInternalFormat()) {
        fConfigTable[kBGRA_8888_GrPixelConfig].fFormats.fInternalFormatTexImage = GR_GL_BGRA;
    }

    // If we don't have texture swizzle support then the shader generator must insert the
    // swizzle into shader code.
    if (!this->textureSwizzleSupport()) {
        for (int i = 0; i < kGrPixelConfigCnt; ++i) {
            shaderCaps->fConfigTextureSwizzle[i] = fConfigTable[i].fSwizzle;
        }
    }

    // Shader output swizzles will default to RGBA. When we've use GL_RED instead of GL_ALPHA to
    // implement kAlpha_8_GrPixelConfig we need to swizzle the shader outputs so the alpha channel
    // gets written to the single component.
    if (textureRedSupport) {
        for (int i = 0; i < kGrPixelConfigCnt; ++i) {
            GrPixelConfig config = static_cast<GrPixelConfig>(i);
            if (GrPixelConfigIsAlphaOnly(config) &&
                fConfigTable[i].fFormats.fBaseInternalFormat == GR_GL_RED) {
                shaderCaps->fConfigOutputSwizzle[i] = GrSwizzle::AAAA();
            }
        }
    }

    for (int i = 0; i < kGrPixelConfigCnt; ++i) {
        if (ConfigInfo::kRenderableWithMSAA_Flag & fConfigTable[i].fFlags) {
            // We assume that MSAA rendering is supported only if we support non-MSAA rendering.
            SkASSERT(ConfigInfo::kRenderable_Flag & fConfigTable[i].fFlags);
            if ((kGL_GrGLStandard == ctxInfo.standard() &&
                 (ctxInfo.version() >= GR_GL_VER(4,2) ||
                  ctxInfo.hasExtension("GL_ARB_internalformat_query"))) ||
                (kGLES_GrGLStandard == ctxInfo.standard() && ctxInfo.version() >= GR_GL_VER(3,0))) {
                int count;
                GrGLenum format = fConfigTable[i].fFormats.fInternalFormatRenderbuffer;
                GR_GL_GetInternalformativ(gli, GR_GL_RENDERBUFFER, format, GR_GL_NUM_SAMPLE_COUNTS,
                                          1, &count);
                if (count) {
                    int* temp = new int[count];
                    GR_GL_GetInternalformativ(gli, GR_GL_RENDERBUFFER, format, GR_GL_SAMPLES, count,
                                              temp);
                    // GL has a concept of MSAA rasterization with a single sample but we do not.
                    if (count && temp[count - 1] == 1) {
                        --count;
                        SkASSERT(!count || temp[count -1] > 1);
                    }
                    fConfigTable[i].fColorSampleCounts.setCount(count+1);
                    // We initialize our supported values with 1 (no msaa) and reverse the order
                    // returned by GL so that the array is ascending.
                    fConfigTable[i].fColorSampleCounts[0] = 1;
                    for (int j = 0; j < count; ++j) {
                        fConfigTable[i].fColorSampleCounts[j+1] = temp[count - j - 1];
                    }
                    delete[] temp;
                }
            } else {
                // Fake out the table using some semi-standard counts up to the max allowed sample
                // count.
                int maxSampleCnt = 1;
                if (GrGLCaps::kES_IMG_MsToTexture_MSFBOType == fMSFBOType) {
                    GR_GL_GetIntegerv(gli, GR_GL_MAX_SAMPLES_IMG, &maxSampleCnt);
                } else if (GrGLCaps::kNone_MSFBOType != fMSFBOType) {
                    GR_GL_GetIntegerv(gli, GR_GL_MAX_SAMPLES, &maxSampleCnt);
                }
                // Chrome has a mock GL implementation that returns 0.
                maxSampleCnt = SkTMax(1, maxSampleCnt);

                static constexpr int kDefaultSamples[] = {1, 2, 4, 8};
                int count = SK_ARRAY_COUNT(kDefaultSamples);
                for (; count > 0; --count) {
                    if (kDefaultSamples[count - 1] <= maxSampleCnt) {
                        break;
                    }
                }
                if (count > 0) {
                    fConfigTable[i].fColorSampleCounts.append(count, kDefaultSamples);
                }
            }
        } else if (ConfigInfo::kRenderable_Flag & fConfigTable[i].fFlags) {
            fConfigTable[i].fColorSampleCounts.setCount(1);
            fConfigTable[i].fColorSampleCounts[0] = 1;
        }
    }

#ifdef SK_DEBUG
    // Make sure we initialized everything.
    ConfigInfo defaultEntry;
    for (int i = 0; i < kGrPixelConfigCnt; ++i) {
        // Make sure we didn't set renderable and not blittable or renderable with msaa and not
        // renderable.
        SkASSERT(!((ConfigInfo::kRenderable_Flag) && !(ConfigInfo::kFBOColorAttachment_Flag)));
        SkASSERT(!((ConfigInfo::kRenderableWithMSAA_Flag) && !(ConfigInfo::kRenderable_Flag)));
        SkASSERT(defaultEntry.fFormats.fBaseInternalFormat !=
                 fConfigTable[i].fFormats.fBaseInternalFormat);
        SkASSERT(defaultEntry.fFormats.fSizedInternalFormat !=
                 fConfigTable[i].fFormats.fSizedInternalFormat);
        for (int j = 0; j < kExternalFormatUsageCnt; ++j) {
            SkASSERT(defaultEntry.fFormats.fExternalFormat[j] !=
                     fConfigTable[i].fFormats.fExternalFormat[j]);
        }
        SkASSERT(defaultEntry.fFormats.fExternalType != fConfigTable[i].fFormats.fExternalType);
    }
#endif
}

bool GrGLCaps::initDescForDstCopy(const GrRenderTargetProxy* src, GrSurfaceDesc* desc,
                                  bool* rectsMustMatch, bool* disallowSubrect) const {
    // By default, we don't require rects to match.
    *rectsMustMatch = false;

    // By default, we allow subrects.
    *disallowSubrect = false;

    // If the src is a texture, we can implement the blit as a draw assuming the config is
    // renderable.
    if (src->asTextureProxy() && !this->isConfigRenderable(src->config())) {
        desc->fOrigin = kBottomLeft_GrSurfaceOrigin;
        desc->fFlags = kRenderTarget_GrSurfaceFlag;
        desc->fConfig = src->config();
        return true;
    }

    {
        // The only way we could see a non-GR_GL_TEXTURE_2D texture would be if it were
        // wrapped. In that case the proxy would already be instantiated.
        const GrTexture* srcTexture = src->priv().peekTexture();
        const GrGLTexture* glSrcTexture = static_cast<const GrGLTexture*>(srcTexture);
        if (glSrcTexture && glSrcTexture->target() != GR_GL_TEXTURE_2D) {
            // Not supported for FBO blit or CopyTexSubImage
            return false;
        }
    }

    // We look for opportunities to use CopyTexSubImage, or fbo blit. If neither are
    // possible and we return false to fallback to creating a render target dst for render-to-
    // texture. This code prefers CopyTexSubImage to fbo blit and avoids triggering temporary fbo
    // creation. It isn't clear that avoiding temporary fbo creation is actually optimal.
    GrSurfaceOrigin originForBlitFramebuffer = kTopLeft_GrSurfaceOrigin;
    bool rectsMustMatchForBlitFramebuffer = false;
    bool disallowSubrectForBlitFramebuffer = false;
    if (src->numColorSamples() > 1 &&
        (this->blitFramebufferSupportFlags() & kResolveMustBeFull_BlitFrambufferFlag)) {
        rectsMustMatchForBlitFramebuffer = true;
        disallowSubrectForBlitFramebuffer = true;
        // Mirroring causes rects to mismatch later, don't allow it.
        originForBlitFramebuffer = src->origin();
    } else if (src->numColorSamples() > 1 && (this->blitFramebufferSupportFlags() &
                                              kRectsMustMatchForMSAASrc_BlitFramebufferFlag)) {
        rectsMustMatchForBlitFramebuffer = true;
        // Mirroring causes rects to mismatch later, don't allow it.
        originForBlitFramebuffer = src->origin();
    } else if (this->blitFramebufferSupportFlags() & kNoScalingOrMirroring_BlitFramebufferFlag) {
        originForBlitFramebuffer = src->origin();
    }

    // Check for format issues with glCopyTexSubImage2D
    if (this->bgraIsInternalFormat() && kBGRA_8888_GrPixelConfig == src->config()) {
        // glCopyTexSubImage2D doesn't work with this config. If the bgra can be used with fbo blit
        // then we set up for that, otherwise fail.
        if (this->canConfigBeFBOColorAttachment(kBGRA_8888_GrPixelConfig)) {
            desc->fOrigin = originForBlitFramebuffer;
            desc->fConfig = kBGRA_8888_GrPixelConfig;
            *rectsMustMatch = rectsMustMatchForBlitFramebuffer;
            *disallowSubrect = disallowSubrectForBlitFramebuffer;
            return true;
        }
        return false;
    }

    {
        bool srcIsMSAARenderbuffer = GrFSAAType::kUnifiedMSAA == src->fsaaType() &&
                                     this->usesMSAARenderBuffers();
        if (srcIsMSAARenderbuffer) {
            // It's illegal to call CopyTexSubImage2D on a MSAA renderbuffer. Set up for FBO
            // blit or fail.
            if (this->canConfigBeFBOColorAttachment(src->config())) {
                desc->fOrigin = originForBlitFramebuffer;
                desc->fConfig = src->config();
                *rectsMustMatch = rectsMustMatchForBlitFramebuffer;
                *disallowSubrect = disallowSubrectForBlitFramebuffer;
                return true;
            }
            return false;
        }
    }

    // We'll do a CopyTexSubImage. Make the dst a plain old texture.
    desc->fConfig = src->config();
    desc->fOrigin = src->origin();
    desc->fFlags = kNone_GrSurfaceFlags;
    return true;
}

void GrGLCaps::applyDriverCorrectnessWorkarounds(const GrGLContextInfo& ctxInfo,
                                                 const GrContextOptions& contextOptions,
                                                 GrShaderCaps* shaderCaps) {
    // A driver but on the nexus 6 causes incorrect dst copies when invalidate is called beforehand.
    // Thus we are blacklisting this extension for now on Adreno4xx devices.
    if (kAdreno4xx_GrGLRenderer == ctxInfo.renderer()) {
        fDiscardRenderTargetSupport = false;
        fInvalidateFBType = kNone_InvalidateFBType;
    }

    // glClearTexImage seems to have a bug in NVIDIA drivers that was fixed sometime between
    // 340.96 and 367.57.
    if (kGL_GrGLStandard == ctxInfo.standard() &&
        ctxInfo.driver() == kNVIDIA_GrGLDriver &&
        ctxInfo.driverVersion() < GR_GL_DRIVER_VER(367, 57)) {
        fClearTextureSupport = false;
    }

    // Calling glClearTexImage crashes on the NexusPlayer.
    if (kPowerVRRogue_GrGLRenderer == ctxInfo.renderer()) {
        fClearTextureSupport = false;
    }

    // On at least some MacBooks, GLSL 4.0 geometry shaders break if we use invocations.
#ifdef SK_BUILD_FOR_MAC
    if (shaderCaps->fGeometryShaderSupport) {
        shaderCaps->fGSInvocationsSupport = false;
    }
#endif

    // Qualcomm driver @103.0 has been observed to crash compiling ccpr geometry
    // shaders. @127.0 is the earliest verified driver to not crash.
    if (kQualcomm_GrGLDriver == ctxInfo.driver() &&
        ctxInfo.driverVersion() < GR_GL_DRIVER_VER(127,0)) {
        shaderCaps->fGeometryShaderSupport = false;
    }

#if defined(__has_feature)
#if defined(SK_BUILD_FOR_MAC) && __has_feature(thread_sanitizer)
    // See skbug.com/7058
    fMapBufferType = kNone_MapBufferType;
    fMapBufferFlags = kNone_MapFlags;
#endif
#endif

    // We found that the Galaxy J5 with an Adreno 306 running 6.0.1 has a bug where
    // GL_INVALID_OPERATION thrown by glDrawArrays when using a buffer that was mapped. The same bug
    // did not reproduce on a Nexus7 2013 with a 320 running Android M with driver 127.0. It's
    // unclear whether this really affects a wide range of devices.
    if (ctxInfo.renderer() == kAdreno3xx_GrGLRenderer &&
        ctxInfo.driverVersion() > GR_GL_DRIVER_VER(127, 0)) {
        fMapBufferType = kNone_MapBufferType;
        fMapBufferFlags = kNone_MapFlags;
    }

    // TODO: re-enable for ANGLE
    if (kANGLE_GrGLDriver == ctxInfo.driver()) {
        fTransferBufferType = kNone_TransferBufferType;
    }

    // Using MIPs on this GPU seems to be a source of trouble.
    if (kPowerVR54x_GrGLRenderer == ctxInfo.renderer()) {
        fMipMapSupport = false;
    }

    if (kPowerVRRogue_GrGLRenderer == ctxInfo.renderer()) {
        // Temporarily disabling clip analytic fragments processors on Nexus player while we work
        // around a driver bug related to gl_FragCoord.
        // https://bugs.chromium.org/p/skia/issues/detail?id=7286
        fMaxClipAnalyticFPs = 0;
    }

#ifndef SK_BUILD_FOR_IOS
    if (kPowerVR54x_GrGLRenderer == ctxInfo.renderer() ||
        kPowerVRRogue_GrGLRenderer == ctxInfo.renderer() ||
        (kAdreno3xx_GrGLRenderer == ctxInfo.renderer() &&
         ctxInfo.driver() != kChromium_GrGLDriver)) {
        fUseDrawToClearColor = true;
    }
#endif

    // A lot of GPUs have trouble with full screen clears (skbug.com/7195)
    if (kAMDRadeonHD7xxx_GrGLRenderer == ctxInfo.renderer() ||
        kAMDRadeonR9M4xx_GrGLRenderer == ctxInfo.renderer()) {
        fUseDrawToClearColor = true;
    }

#ifdef SK_BUILD_FOR_MAC
    // crbug.com/768134 - On MacBook Pros, the Intel Iris Pro doesn't always perform
    // full screen clears
    // crbug.com/773107 - On MacBook Pros, a wide range of Intel GPUs don't always
    // perform full screen clears.
    if (kIntel_GrGLVendor == ctxInfo.vendor()) {
        fUseDrawToClearColor = true;
    }
#endif

    // See crbug.com/755871. This could probably be narrowed to just partial clears as the driver
    // bugs seems to involve clearing too much and not skipping the clear.
    // See crbug.com/768134. This is also needed for full clears and was seen on an nVidia K620
    // but only for D3D11 ANGLE.
    if (GrGLANGLEBackend::kD3D11 == ctxInfo.angleBackend()) {
        fUseDrawToClearColor = true;
    }

    if (kAdreno4xx_GrGLRenderer == ctxInfo.renderer()) {
        // This is known to be fixed sometime between driver 145.0 and 219.0
        if (ctxInfo.driverVersion() <= GR_GL_DRIVER_VER(219, 0)) {
            fUseDrawToClearStencilClip = true;
        }
        fDisallowTexSubImageForUnormConfigTexturesEverBoundToFBO = true;
    }

    // This was reproduced on the following configurations:
    // - A Galaxy J5 (Adreno 306) running Android 6 with driver 140.0
    // - A Nexus 7 2013 (Adreno 320) running Android 5 with driver 104.0
    // - A Nexus 7 2013 (Adreno 320) running Android 6 with driver 127.0
    // - A Nexus 5 (Adreno 330) running Android 6 with driver 127.0
    // and not produced on:
    // - A Nexus 7 2013 (Adreno 320) running Android 4 with driver 53.0
    // The particular lines that get dropped from test images varies across different devices.
    if (kAdreno3xx_GrGLRenderer == ctxInfo.renderer() &&
        ctxInfo.driverVersion() > GR_GL_DRIVER_VER(53, 0)) {
        fRequiresCullFaceEnableDisableWhenDrawingLinesAfterNonLines = true;
    }

    // Our Chromebook with kPowerVRRogue_GrGLRenderer seems to crash when glDrawArraysInstanced is
    // given 1 << 15 or more instances.
    if (kPowerVRRogue_GrGLRenderer == ctxInfo.renderer()) {
        fMaxInstancesPerDrawArraysWithoutCrashing = 0x7fff;
    }

    // Texture uploads sometimes seem to be ignored to textures bound to FBOS on Tegra3.
    if (kTegra3_GrGLRenderer == ctxInfo.renderer()) {
        fDisallowTexSubImageForUnormConfigTexturesEverBoundToFBO = true;
        fUseDrawInsteadOfAllRenderTargetWrites = true;
    }

    if (kGL_GrGLStandard == ctxInfo.standard() && kIntel_GrGLVendor == ctxInfo.vendor() ) {
        fSampleShadingSupport = false;
    }

#ifdef SK_BUILD_FOR_MAC
    static constexpr bool isMAC = true;
#else
    static constexpr bool isMAC = false;
#endif

    // We support manual mip-map generation (via iterative downsampling draw calls). This fixes
    // bugs on some cards/drivers that produce incorrect mip-maps for sRGB textures when using
    // glGenerateMipmap. Our implementation requires mip-level sampling control. Additionally,
    // it can be much slower (especially on mobile GPUs), so we opt-in only when necessary:
    if (fMipMapLevelAndLodControlSupport &&
        (contextOptions.fDoManualMipmapping ||
         (kIntel_GrGLVendor == ctxInfo.vendor()) ||
         (kNVIDIA_GrGLDriver == ctxInfo.driver() && isMAC) ||
         (kATI_GrGLVendor == ctxInfo.vendor()))) {
        fDoManualMipmapping = true;
    }

    // See http://crbug.com/710443
#ifdef SK_BUILD_FOR_MAC
    if (kIntel6xxx_GrGLRenderer == ctxInfo.renderer()) {
        fClearToBoundaryValuesIsBroken = true;
    }
#endif
    if (kQualcomm_GrGLVendor == ctxInfo.vendor()) {
        fDrawArraysBaseVertexIsBroken = true;
    }

    // The ccpr vertex-shader implementation does not work on this platform. Only allow CCPR with
    // GS.

    if (kANGLE_GrGLRenderer == ctxInfo.renderer() &&
        GrGLANGLERenderer::kSkylake == ctxInfo.angleRenderer()) {
        bool gsSupport = fShaderCaps->geometryShaderSupport();
#if GR_TEST_UTILS
        gsSupport &= !contextOptions.fSuppressGeometryShaders;
#endif
        fBlacklistCoverageCounting = !gsSupport;
    }
    // Currently the extension is advertised but fb fetch is broken on 500 series Adrenos like the
    // Galaxy S7.
    // TODO: Once this is fixed we can update the check here to look at a driver version number too.
    if (kAdreno5xx_GrGLRenderer == ctxInfo.renderer()) {
        shaderCaps->fFBFetchSupport = false;
    }

    // Adreno GPUs have a tendency to drop tiles when there is a divide-by-zero in a shader
    shaderCaps->fDropsTileOnZeroDivide = kQualcomm_GrGLVendor == ctxInfo.vendor();

    // On the NexusS and GalaxyNexus, the use of 'any' causes the compilation error "Calls to any
    // function that may require a gradient calculation inside a conditional block may return
    // undefined results". This appears to be an issue with the 'any' call since even the simple
    // "result=black; if (any()) result=white;" code fails to compile. This issue comes into play
    // from our GrTextureDomain processor.
    shaderCaps->fCanUseAnyFunctionInShader = kImagination_GrGLVendor != ctxInfo.vendor();

    // Known issue on at least some Intel platforms:
    // http://code.google.com/p/skia/issues/detail?id=946
    if (kIntel_GrGLVendor == ctxInfo.vendor()) {
        shaderCaps->fFragCoordConventionsExtensionString = nullptr;
    }

    if (kTegra3_GrGLRenderer == ctxInfo.renderer()) {
        // The Tegra3 compiler will sometimes never return if we have min(abs(x), 1.0),
        // so we must do the abs first in a separate expression.
        shaderCaps->fCanUseMinAndAbsTogether = false;

        // Tegra3 fract() seems to trigger undefined behavior for negative values, so we
        // must avoid this condition.
        shaderCaps->fCanUseFractForNegativeValues = false;
    }

    // On Intel GPU there is an issue where it reads the second argument to atan "- %s.x" as an int
    // thus must us -1.0 * %s.x to work correctly
    if (kIntel_GrGLVendor == ctxInfo.vendor()) {
        shaderCaps->fMustForceNegatedAtanParamToFloat = true;
    }

    // On some Intel GPUs there is an issue where the driver outputs bogus values in the shader
    // when floor and abs are called on the same line. Thus we must execute an Op between them to
    // make sure the compiler doesn't re-inline them even if we break the calls apart.
    if (kIntel_GrGLVendor == ctxInfo.vendor()) {
        shaderCaps->fMustDoOpBetweenFloorAndAbs = true;
    }

    // On Adreno devices with framebuffer fetch support, there is a bug where they always return
    // the original dst color when reading the outColor even after being written to. By using a
    // local outColor we can work around this bug.
    if (shaderCaps->fFBFetchSupport && kQualcomm_GrGLVendor == ctxInfo.vendor()) {
        shaderCaps->fRequiresLocalOutputColorForFBFetch = true;
    }

    // Newer Mali GPUs do incorrect static analysis in specific situations: If there is uniform
    // color, and that uniform contains an opaque color, and the output of the shader is only based
    // on that uniform plus soemthing un-trackable (like a texture read), the compiler will deduce
    // that the shader always outputs opaque values. In that case, it appears to remove the shader
    // based blending code it normally injects, turning SrcOver into Src. To fix this, we always
    // insert an extra bit of math on the uniform that confuses the compiler just enough...
    if (kMaliT_GrGLRenderer == ctxInfo.renderer()) {
        shaderCaps->fMustObfuscateUniformColor = true;
    }
#ifdef SK_BUILD_FOR_WIN
    // Check for ANGLE on Windows, so we can workaround a bug in D3D itself (anglebug.com/2098).
    //
    // Basically, if a shader has a construct like:
    //
    // float x = someCondition ? someValue : 0;
    // float2 result = (0 == x) ? float2(x, x)
    //                          : float2(2 * x / x, 0);
    //
    // ... the compiler will produce an error 'NaN and infinity literals not allowed', even though
    // we've explicitly guarded the division with a check against zero. This manifests in much
    // more complex ways in some of our shaders, so we use this caps bit to add an epsilon value
    // to the denominator of divisions, even when we've added checks that the denominator isn't 0.
    if (kANGLE_GrGLDriver == ctxInfo.driver() || kChromium_GrGLDriver == ctxInfo.driver()) {
        shaderCaps->fMustGuardDivisionEvenAfterExplicitZeroCheck = true;
    }
#endif

    // We've seen Adreno 3xx devices produce incorrect (flipped) values for gl_FragCoord, in some
    // (rare) situations. It's sporadic, and mostly on older drivers. It also seems to be the case
    // that the interpolation of vertex shader outputs is quite inaccurate.
    if (kAdreno3xx_GrGLRenderer == ctxInfo.renderer()) {
        shaderCaps->fCanUseFragCoord = false;
        shaderCaps->fInterpolantsAreInaccurate = true;
    }

    // Disabling advanced blend on various platforms with major known issues. We also block Chrome
    // for now until its own blacklists can be updated.
    if (kAdreno4xx_GrGLRenderer == ctxInfo.renderer() ||
        kAdreno5xx_GrGLRenderer == ctxInfo.renderer() ||
        kIntel_GrGLDriver == ctxInfo.driver() ||
        kChromium_GrGLDriver == ctxInfo.driver()) {
        fBlendEquationSupport = kBasic_BlendEquationSupport;
        shaderCaps->fAdvBlendEqInteraction = GrShaderCaps::kNotSupported_AdvBlendEqInteraction;
    }

    // Non-coherent advanced blend has an issue on NVIDIA pre 337.00.
    if (kNVIDIA_GrGLDriver == ctxInfo.driver() &&
        ctxInfo.driverVersion() < GR_GL_DRIVER_VER(337,00) &&
        kAdvanced_BlendEquationSupport == fBlendEquationSupport) {
        fBlendEquationSupport = kBasic_BlendEquationSupport;
        shaderCaps->fAdvBlendEqInteraction = GrShaderCaps::kNotSupported_AdvBlendEqInteraction;
    }

    if (this->advancedBlendEquationSupport()) {
        if (kNVIDIA_GrGLDriver == ctxInfo.driver() &&
            ctxInfo.driverVersion() < GR_GL_DRIVER_VER(355,00)) {
            // Blacklist color-dodge and color-burn on pre-355.00 NVIDIA.
            fAdvBlendEqBlacklist |= (1 << kColorDodge_GrBlendEquation) |
                                    (1 << kColorBurn_GrBlendEquation);
        }
        if (kARM_GrGLVendor == ctxInfo.vendor()) {
            // Blacklist color-burn on ARM until the fix is released.
            fAdvBlendEqBlacklist |= (1 << kColorBurn_GrBlendEquation);
        }
    }

    // Workaround NVIDIA bug related to glInvalidateFramebuffer and mixed samples.
    if (fMultisampleDisableSupport &&
        this->shaderCaps()->dualSourceBlendingSupport() &&
        this->shaderCaps()->pathRenderingSupport() &&
        fUsesMixedSamples &&
#if GR_TEST_UTILS
        (contextOptions.fGpuPathRenderers & GpuPathRenderers::kStencilAndCover) &&
#endif
        (kNVIDIA_GrGLDriver == ctxInfo.driver() ||
         kChromium_GrGLDriver == ctxInfo.driver())) {
            fDiscardRenderTargetSupport = false;
            fInvalidateFBType = kNone_InvalidateFBType;
    }
}

void GrGLCaps::onApplyOptionsOverrides(const GrContextOptions& options) {
    if (options.fDisableDriverCorrectnessWorkarounds) {
        SkASSERT(!fDoManualMipmapping);
        SkASSERT(!fClearToBoundaryValuesIsBroken);
        SkASSERT(0 == fMaxInstancesPerDrawArraysWithoutCrashing);
        SkASSERT(!fDrawArraysBaseVertexIsBroken);
        SkASSERT(!fUseDrawToClearColor);
        SkASSERT(!fUseDrawToClearStencilClip);
        SkASSERT(!fDisallowTexSubImageForUnormConfigTexturesEverBoundToFBO);
        SkASSERT(!fUseDrawInsteadOfAllRenderTargetWrites);
        SkASSERT(!fRequiresCullFaceEnableDisableWhenDrawingLinesAfterNonLines);
    }
    if (GrContextOptions::Enable::kNo == options.fUseDrawInsteadOfGLClear) {
        fUseDrawToClearColor = false;
    } else if (GrContextOptions::Enable::kYes == options.fUseDrawInsteadOfGLClear) {
        fUseDrawToClearColor = true;
    }
    if (options.fDoManualMipmapping) {
        fDoManualMipmapping = true;
    }
}

bool GrGLCaps::surfaceSupportsWritePixels(const GrSurface* surface) const {
    if (fDisallowTexSubImageForUnormConfigTexturesEverBoundToFBO) {
        if (auto tex = static_cast<const GrGLTexture*>(surface->asTexture())) {
            if (tex->hasBaseLevelBeenBoundToFBO()) {
                return false;
            }
        }
    }
    if (auto rt = surface->asRenderTarget()) {
        if (fUseDrawInsteadOfAllRenderTargetWrites) {
            return false;
        }
        if (rt->numColorSamples() > 1 && this->usesMSAARenderBuffers()) {
            return false;
        }
        return SkToBool(surface->asTexture());
    }
    return true;
}

bool GrGLCaps::onIsMixedSamplesSupportedForRT(const GrBackendRenderTarget& backendRT) const {
    const GrGLFramebufferInfo* fbInfo = backendRT.getGLFramebufferInfo();
    SkASSERT(fbInfo);
    // Mixed samples are not supported for FBO 0;
    return fbInfo->fFBOID != 0;
}

bool GrGLCaps::onIsWindowRectanglesSupportedForRT(const GrBackendRenderTarget& backendRT) const {
    const GrGLFramebufferInfo* fbInfo = backendRT.getGLFramebufferInfo();
    SkASSERT(fbInfo);
    // Window Rectangles are not supported for FBO 0;
    return fbInfo->fFBOID != 0;
}

int GrGLCaps::getRenderTargetSampleCount(int requestedCount, GrPixelConfig config) const {
    requestedCount = SkTMax(1, requestedCount);
    int count = fConfigTable[config].fColorSampleCounts.count();
    if (!count) {
        return 0;
    }

    if (1 == requestedCount) {
        return fConfigTable[config].fColorSampleCounts[0] == 1 ? 1 : 0;
    }

    for (int i = 0; i < count; ++i) {
        if (fConfigTable[config].fColorSampleCounts[i] >= requestedCount) {
            return fConfigTable[config].fColorSampleCounts[i];
        }
    }
    return 0;
}

int GrGLCaps::maxRenderTargetSampleCount(GrPixelConfig config) const {
    const auto& table = fConfigTable[config].fColorSampleCounts;
    if (!table.count()) {
        return 0;
    }
    return table[table.count() - 1];
}

bool validate_sized_format(GrGLenum format, SkColorType ct, GrPixelConfig* config,
                           GrGLStandard standard) {
    *config = kUnknown_GrPixelConfig;

    switch (ct) {
        case kUnknown_SkColorType:
            return false;
        case kAlpha_8_SkColorType:
            if (GR_GL_ALPHA8 == format) {
                *config = kAlpha_8_as_Alpha_GrPixelConfig;
            } else if (GR_GL_R8 == format) {
                *config = kAlpha_8_as_Red_GrPixelConfig;
            }
            break;
        case kRGB_565_SkColorType:
            if (GR_GL_RGB565 == format) {
                *config = kRGB_565_GrPixelConfig;
            }
            break;
        case kARGB_4444_SkColorType:
            if (GR_GL_RGBA4 == format) {
                *config = kRGBA_4444_GrPixelConfig;
            }
            break;
        case kRGBA_8888_SkColorType:
            if (GR_GL_RGBA8 == format) {
                *config = kRGBA_8888_GrPixelConfig;
            } else if (GR_GL_SRGB8_ALPHA8 == format) {
                *config = kSRGBA_8888_GrPixelConfig;
            }
            break;
        case kRGB_888x_SkColorType:
            return false;
        case kBGRA_8888_SkColorType:
            if (GR_GL_RGBA8 == format) {
                if (kGL_GrGLStandard == standard) {
                    *config = kBGRA_8888_GrPixelConfig;
                }
            } else if (GR_GL_BGRA8 == format) {
                if (kGLES_GrGLStandard == standard) {
                    *config = kBGRA_8888_GrPixelConfig;
                }
            } else if (GR_GL_SRGB8_ALPHA8 == format) {
                *config = kSBGRA_8888_GrPixelConfig;
            }
            break;
        case kRGBA_1010102_SkColorType:
            return false;
        case kRGB_101010x_SkColorType:
            return false;
        case kGray_8_SkColorType:
            if (GR_GL_LUMINANCE8 == format) {
                *config = kGray_8_as_Lum_GrPixelConfig;
            } else if (GR_GL_R8 == format) {
                *config = kGray_8_as_Red_GrPixelConfig;
            }
            break;
        case kRGBA_F16_SkColorType:
            if (GR_GL_RGBA16F == format) {
                *config = kRGBA_half_GrPixelConfig;
            }
            break;
    }

    return kUnknown_GrPixelConfig != *config;
}

bool GrGLCaps::validateBackendTexture(const GrBackendTexture& tex, SkColorType ct,
                                      GrPixelConfig* config) const {
    const GrGLTextureInfo* texInfo = tex.getGLTextureInfo();
    if (!texInfo) {
        return false;
    }
    return validate_sized_format(texInfo->fFormat, ct, config, fStandard);
}

bool GrGLCaps::validateBackendRenderTarget(const GrBackendRenderTarget& rt, SkColorType ct,
                                           GrPixelConfig* config) const {
    const GrGLFramebufferInfo* fbInfo = rt.getGLFramebufferInfo();
    if (!fbInfo) {
        return false;
    }
    return validate_sized_format(fbInfo->fFormat, ct, config, fStandard);
}

bool GrGLCaps::getConfigFromBackendFormat(const GrBackendFormat& format, SkColorType ct,
                                          GrPixelConfig* config) const {
    const GrGLenum* glFormat = format.getGLFormat();
    if (!glFormat) {
        return false;
    }
    return validate_sized_format(*glFormat, ct, config, fStandard);
}

<|MERGE_RESOLUTION|>--- conflicted
+++ resolved
@@ -32,10 +32,6 @@
     fPackRowLengthSupport = false;
     fPackFlipYSupport = false;
     fTextureUsageSupport = false;
-<<<<<<< HEAD
-    fTextureRedSupport = false;
-=======
->>>>>>> 773868fd
     fAlpha8IsRenderable = false;
     fImagingSupport = false;
     fVertexArrayObjectSupport = false;
@@ -496,12 +492,8 @@
 
     fGpuTracingSupport = ctxInfo.hasExtension("GL_EXT_debug_marker");
 
-#ifdef SK_BUILD_FOR_TIZEN
-    fReuseScratchTextures = true;
-#else
     // Disable scratch texture reuse on Mali and Adreno devices
     fReuseScratchTextures = kARM_GrGLVendor != ctxInfo.vendor();
-#endif
 
 #if 0
     fReuseScratchBuffers = kARM_GrGLVendor != ctxInfo.vendor() &&
@@ -952,10 +944,6 @@
             fMSFBOType = kMixedSamples_MSFBOType;
         } else if (ctxInfo.version() >= GR_GL_VER(3,0)) {
             fMSFBOType = kStandard_MSFBOType;
-<<<<<<< HEAD
-            fAlpha8IsRenderable = true;
-=======
->>>>>>> 773868fd
         } else if (ctxInfo.hasExtension("GL_CHROMIUM_framebuffer_multisample")) {
             fMSFBOType = kStandard_MSFBOType;
         } else if (ctxInfo.hasExtension("GL_ANGLE_framebuffer_multisample")) {
@@ -1132,55 +1120,6 @@
     GR_STATIC_ASSERT(3 == kChromium_MapBufferType);
     GR_STATIC_ASSERT(SK_ARRAY_COUNT(kMapBufferTypeStr) == kLast_MapBufferType + 1);
 
-<<<<<<< HEAD
-    r.appendf("Core Profile: %s\n", (fIsCoreProfile ? "YES" : "NO"));
-    r.appendf("MSAA Type: %s\n", kMSFBOExtStr[fMSFBOType]);
-    r.appendf("Invalidate FB Type: %s\n", kInvalidateFBTypeStr[fInvalidateFBType]);
-    r.appendf("Map Buffer Type: %s\n", kMapBufferTypeStr[fMapBufferType]);
-    r.appendf("Max FS Uniform Vectors: %d\n", fMaxFragmentUniformVectors);
-    r.appendf("Unpack Row length support: %s\n", (fUnpackRowLengthSupport ? "YES": "NO"));
-    r.appendf("Unpack Flip Y support: %s\n", (fUnpackFlipYSupport ? "YES": "NO"));
-    r.appendf("Pack Row length support: %s\n", (fPackRowLengthSupport ? "YES": "NO"));
-    r.appendf("Pack Flip Y support: %s\n", (fPackFlipYSupport ? "YES": "NO"));
-
-    r.appendf("Texture Usage support: %s\n", (fTextureUsageSupport ? "YES": "NO"));
-    r.appendf("GL_R support: %s\n", (fTextureRedSupport ? "YES": "NO"));
-    r.appendf("Alpha8 is renderable: %s\n", (fAlpha8IsRenderable ? "YES" : "NO"));
-    r.appendf("GL_ARB_imaging support: %s\n", (fImagingSupport ? "YES": "NO"));
-    r.appendf("Vertex array object support: %s\n", (fVertexArrayObjectSupport ? "YES": "NO"));
-    r.appendf("Direct state access support: %s\n", (fDirectStateAccessSupport ? "YES": "NO"));
-    r.appendf("Debug support: %s\n", (fDebugSupport ? "YES": "NO"));
-    r.appendf("Draw instanced support: %s\n", (fDrawInstancedSupport ? "YES" : "NO"));
-    r.appendf("Draw indirect support: %s\n", (fDrawIndirectSupport ? "YES" : "NO"));
-    r.appendf("Multi draw indirect support: %s\n", (fMultiDrawIndirectSupport ? "YES" : "NO"));
-    r.appendf("Base instance support: %s\n", (fBaseInstanceSupport ? "YES" : "NO"));
-    r.appendf("RGBA 8888 pixel ops are slow: %s\n", (fRGBA8888PixelsOpsAreSlow ? "YES" : "NO"));
-    r.appendf("Partial FBO read is slow: %s\n", (fPartialFBOReadIsSlow ? "YES" : "NO"));
-    r.appendf("Bind uniform location support: %s\n", (fBindUniformLocationSupport ? "YES" : "NO"));
-    r.appendf("Rectangle texture support: %s\n", (fRectangleTextureSupport? "YES" : "NO"));
-    r.appendf("Texture swizzle support: %s\n", (fTextureSwizzleSupport ? "YES" : "NO"));
-    r.appendf("BGRA to RGBA readback conversions are slow: %s\n",
-              (fRGBAToBGRAReadbackConversionsAreSlow ? "YES" : "NO"));
-
-    r.append("Configs\n-------\n");
-    for (int i = 0; i < kGrPixelConfigCnt; ++i) {
-        r.appendf("  cfg: %d flags: 0x%04x, b_internal: 0x%08x s_internal: 0x%08x, e_format: "
-                  "0x%08x, e_format_teximage: 0x%08x, e_type: 0x%08x, i_for_teximage: 0x%08x, "
-                  "i_for_renderbuffer: 0x%08x\n",
-                  i,
-                  fConfigTable[i].fFlags,
-                  fConfigTable[i].fFormats.fBaseInternalFormat,
-                  fConfigTable[i].fFormats.fSizedInternalFormat,
-                  fConfigTable[i].fFormats.fExternalFormat[kOther_ExternalFormatUsage],
-                  fConfigTable[i].fFormats.fExternalFormat[kTexImage_ExternalFormatUsage],
-                  fConfigTable[i].fFormats.fExternalType,
-                  fConfigTable[i].fFormats.fInternalFormatTexImage,
-                  fConfigTable[i].fFormats.fInternalFormatRenderbuffer);
-    }
-
-    return r;
-}
-=======
     writer->appendBool("Core Profile", fIsCoreProfile);
     writer->appendString("MSAA Type", kMSFBOExtStr[fMSFBOType]);
     writer->appendString("Invalidate FB Type", kInvalidateFBTypeStr[fInvalidateFBType]);
@@ -1216,7 +1155,6 @@
                        fMaxInstancesPerDrawArraysWithoutCrashing);
 
     writer->beginArray("configs");
->>>>>>> 773868fd
 
     for (int i = 0; i < kGrPixelConfigCnt; ++i) {
         writer->beginObject(nullptr, false);
@@ -1665,45 +1603,6 @@
     }
     fConfigTable[kRGBA_4444_GrPixelConfig].fSwizzle = GrSwizzle::RGBA();
 
-<<<<<<< HEAD
-    fConfigTable[kAlpha_8_GrPixelConfig].fFormats.fExternalType = GR_GL_UNSIGNED_BYTE;
-    fConfigTable[kAlpha_8_GrPixelConfig].fFormatType = kNormalizedFixedPoint_FormatType;
-    fConfigTable[kAlpha_8_GrPixelConfig].fFlags = ConfigInfo::kTextureable_Flag;
-    if (this->textureRedSupport()) {
-        fConfigTable[kAlpha_8_GrPixelConfig].fFormats.fBaseInternalFormat = GR_GL_RED;
-        fConfigTable[kAlpha_8_GrPixelConfig].fFormats.fSizedInternalFormat = GR_GL_R8;
-        fConfigTable[kAlpha_8_GrPixelConfig].fFormats.fExternalFormat[kOther_ExternalFormatUsage] =
-            GR_GL_RED;
-        fConfigTable[kAlpha_8_GrPixelConfig].fSwizzle = GrSwizzle::RRRR();
-        if (texelBufferSupport) {
-            fConfigTable[kAlpha_8_GrPixelConfig].fFlags |= ConfigInfo::kCanUseWithTexelBuffer_Flag;
-        }
-        fConfigTable[kAlpha_8_GrPixelConfig].fFlags |= allRenderFlags;
-    } else {
-        fConfigTable[kAlpha_8_GrPixelConfig].fFormats.fBaseInternalFormat = GR_GL_ALPHA;
-        fConfigTable[kAlpha_8_GrPixelConfig].fFormats.fSizedInternalFormat = GR_GL_ALPHA8;
-        fConfigTable[kAlpha_8_GrPixelConfig].fFormats.fExternalFormat[kOther_ExternalFormatUsage] =
-            GR_GL_ALPHA;
-        fConfigTable[kAlpha_8_GrPixelConfig].fSwizzle = GrSwizzle::AAAA();
-        if (fAlpha8IsRenderable) {
-            fConfigTable[kAlpha_8_GrPixelConfig].fFlags |= allRenderFlags;
-        }
-    }
-
-    if (texStorageSupported) {
-        fConfigTable[kAlpha_8_GrPixelConfig].fFlags |= ConfigInfo::kCanUseTexStorage_Flag;
-    }
-
-    fConfigTable[kGray_8_GrPixelConfig].fFormats.fExternalType = GR_GL_UNSIGNED_BYTE;
-    fConfigTable[kGray_8_GrPixelConfig].fFormatType = kNormalizedFixedPoint_FormatType;
-    fConfigTable[kGray_8_GrPixelConfig].fFlags = ConfigInfo::kTextureable_Flag;
-    if (this->textureRedSupport()) {
-        fConfigTable[kGray_8_GrPixelConfig].fFormats.fBaseInternalFormat = GR_GL_RED;
-        fConfigTable[kGray_8_GrPixelConfig].fFormats.fSizedInternalFormat = GR_GL_R8;
-        fConfigTable[kGray_8_GrPixelConfig].fFormats.fExternalFormat[kOther_ExternalFormatUsage] =
-            GR_GL_RED;
-        fConfigTable[kGray_8_GrPixelConfig].fSwizzle = GrSwizzle::RRRA();
-=======
     bool alpha8IsValidForGL = kGL_GrGLStandard == standard &&
             (!fIsCoreProfile || version <= GR_GL_VER(3, 0));
 
@@ -1739,7 +1638,6 @@
 
     if (textureRedSupport) {
         redInfo.fFlags |= ConfigInfo::kTextureable_Flag | allRenderFlags;
->>>>>>> 773868fd
         if (texelBufferSupport) {
             redInfo.fFlags |= ConfigInfo::kCanUseWithTexelBuffer_Flag;
         }
