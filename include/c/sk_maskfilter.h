/*
 * Copyright 2014 Google Inc.
 * Copyright 2015 Xamarin Inc.
 * Copyright 2017 Microsoft Corporation. All rights reserved.
 *
 * Use of this source code is governed by a BSD-style license that can be
 * found in the LICENSE file.
 */

#ifndef sk_maskfilter_DEFINED
#define sk_maskfilter_DEFINED

#include "include/c/sk_types.h"

SK_C_PLUS_PLUS_BEGIN_GUARD

<<<<<<< HEAD
SK_C_API void sk_maskfilter_ref(sk_maskfilter_t*);
SK_C_API void sk_maskfilter_unref(sk_maskfilter_t*);
SK_C_API sk_maskfilter_t* sk_maskfilter_new_blur(sk_blurstyle_t, float sigma);
SK_C_API sk_maskfilter_t* sk_maskfilter_new_blur_with_flags(sk_blurstyle_t, float sigma, const sk_rect_t* occluder, bool respectCTM);
SK_C_API sk_maskfilter_t* sk_maskfilter_new_table(const uint8_t table[256]);
SK_C_API sk_maskfilter_t* sk_maskfilter_new_gamma(float gamma);
SK_C_API sk_maskfilter_t* sk_maskfilter_new_clip(uint8_t min, uint8_t max);
=======
/**
    Increment the reference count on the given sk_maskfilter_t. Must be
    balanced by a call to sk_maskfilter_unref().
*/
SK_API void sk_maskfilter_ref(sk_maskfilter_t*);
/**
    Decrement the reference count. If the reference count is 1 before
    the decrement, then release both the memory holding the
    sk_maskfilter_t and any other associated resources.  New
    sk_maskfilter_t are created with a reference count of 1.
*/
SK_API void sk_maskfilter_unref(sk_maskfilter_t*);

/**
    Create a blur maskfilter.
    @param sk_blurstyle_t The SkBlurStyle to use
    @param sigma Standard deviation of the Gaussian blur to apply. Must be > 0.
*/
SK_API sk_maskfilter_t* sk_maskfilter_new_blur(sk_blurstyle_t, float sigma);
>>>>>>> 0df76972

SK_C_PLUS_PLUS_END_GUARD

#endif<|MERGE_RESOLUTION|>--- conflicted
+++ resolved
@@ -14,7 +14,6 @@
 
 SK_C_PLUS_PLUS_BEGIN_GUARD
 
-<<<<<<< HEAD
 SK_C_API void sk_maskfilter_ref(sk_maskfilter_t*);
 SK_C_API void sk_maskfilter_unref(sk_maskfilter_t*);
 SK_C_API sk_maskfilter_t* sk_maskfilter_new_blur(sk_blurstyle_t, float sigma);
@@ -22,27 +21,7 @@
 SK_C_API sk_maskfilter_t* sk_maskfilter_new_table(const uint8_t table[256]);
 SK_C_API sk_maskfilter_t* sk_maskfilter_new_gamma(float gamma);
 SK_C_API sk_maskfilter_t* sk_maskfilter_new_clip(uint8_t min, uint8_t max);
-=======
-/**
-    Increment the reference count on the given sk_maskfilter_t. Must be
-    balanced by a call to sk_maskfilter_unref().
-*/
-SK_API void sk_maskfilter_ref(sk_maskfilter_t*);
-/**
-    Decrement the reference count. If the reference count is 1 before
-    the decrement, then release both the memory holding the
-    sk_maskfilter_t and any other associated resources.  New
-    sk_maskfilter_t are created with a reference count of 1.
-*/
-SK_API void sk_maskfilter_unref(sk_maskfilter_t*);
-
-/**
-    Create a blur maskfilter.
-    @param sk_blurstyle_t The SkBlurStyle to use
-    @param sigma Standard deviation of the Gaussian blur to apply. Must be > 0.
-*/
-SK_API sk_maskfilter_t* sk_maskfilter_new_blur(sk_blurstyle_t, float sigma);
->>>>>>> 0df76972
+SK_C_API sk_maskfilter_t* sk_maskfilter_new_shader(sk_shader_t* cshader);
 
 SK_C_PLUS_PLUS_END_GUARD
 
