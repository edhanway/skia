/*
 * Copyright 2011 Google Inc.
 *
 * Use of this source code is governed by a BSD-style license that can be
 * found in the LICENSE file.
 */

#include "SkData.h"
#include "SkGlyphCache.h"
#include "SkPaint.h"
#include "SkPDFCanon.h"
#include "SkPDFConvertType1FontStream.h"
#include "SkPDFDevice.h"
#include "SkPDFMakeCIDGlyphWidthsArray.h"
#include "SkPDFMakeToUnicodeCmap.h"
#include "SkPDFFont.h"
#include "SkPDFUtils.h"
#include "SkRefCnt.h"
#include "SkScalar.h"
#include "SkStream.h"
#include "SkTypes.h"
#include "SkUtils.h"

#ifdef SK_PDF_USE_SFNTLY
    #include "sample/chromium/font_subsetter.h"
#endif

namespace {
// PDF's notion of symbolic vs non-symbolic is related to the character set, not
// symbols vs. characters.  Rarely is a font the right character set to call it
// non-symbolic, so always call it symbolic.  (PDF 1.4 spec, section 5.7.1)
static const int32_t kPdfSymbolic = 4;

struct SkPDFType0Font final : public SkPDFFont {
    SkPDFType0Font(SkPDFFont::Info, const SkAdvancedTypefaceMetrics&);
    virtual ~SkPDFType0Font();
    void getFontSubset(SkPDFCanon*) override;
#ifdef SK_DEBUG
    void emitObject(SkWStream*, const SkPDFObjNumMap&) const override;
    bool fPopulated;
#endif
    typedef SkPDFDict INHERITED;
};

struct SkPDFType1Font final : public SkPDFFont {
    SkPDFType1Font(SkPDFFont::Info, const SkAdvancedTypefaceMetrics&, SkPDFCanon*);
    virtual ~SkPDFType1Font() {}
    void getFontSubset(SkPDFCanon*) override {} // TODO(halcanary): implement
};

struct SkPDFType3Font final : public SkPDFFont {
    SkPDFType3Font(SkPDFFont::Info, const SkAdvancedTypefaceMetrics&);
    virtual ~SkPDFType3Font() {}
    void getFontSubset(SkPDFCanon*) override;
};

///////////////////////////////////////////////////////////////////////////////
// File-Local Functions
///////////////////////////////////////////////////////////////////////////////

static SkAutoGlyphCache vector_cache(SkTypeface* face, SkScalar size = 0) {
    SkPaint tmpPaint;
    tmpPaint.setHinting(SkPaint::kNo_Hinting);
    tmpPaint.setTypeface(sk_ref_sp(face));
    if (0 == size) {
        SkASSERT(face);
        tmpPaint.setTextSize((SkScalar)face->getUnitsPerEm());
    } else {
        tmpPaint.setTextSize(size);
    }
    const SkSurfaceProps props(0, kUnknown_SkPixelGeometry);
    SkAutoGlyphCache glyphCache(tmpPaint, &props, nullptr);
    SkASSERT(glyphCache.get());
    return glyphCache;
}

// scale from em-units to base-1000, returning as a SkScalar
SkScalar from_font_units(SkScalar scaled, uint16_t emSize) {
    if (emSize == 1000) {
        return scaled;
    } else {
        return SkScalarMulDiv(scaled, 1000, emSize);
    }
}

SkScalar scaleFromFontUnits(int16_t val, uint16_t emSize) {
    return from_font_units(SkIntToScalar(val), emSize);
}


void setGlyphWidthAndBoundingBox(SkScalar width, SkIRect box,
                                 SkDynamicMemoryWStream* content) {
    // Specify width and bounding box for the glyph.
    SkPDFUtils::AppendScalar(width, content);
    content->writeText(" 0 ");
    content->writeDecAsText(box.fLeft);
    content->writeText(" ");
    content->writeDecAsText(box.fTop);
    content->writeText(" ");
    content->writeDecAsText(box.fRight);
    content->writeText(" ");
    content->writeDecAsText(box.fBottom);
    content->writeText(" d1\n");
}

static sk_sp<SkPDFArray> makeFontBBox(SkIRect glyphBBox, uint16_t emSize) {
    auto bbox = sk_make_sp<SkPDFArray>();
    bbox->reserve(4);
    bbox->appendScalar(scaleFromFontUnits(glyphBBox.fLeft, emSize));
    bbox->appendScalar(scaleFromFontUnits(glyphBBox.fBottom, emSize));
    bbox->appendScalar(scaleFromFontUnits(glyphBBox.fRight, emSize));
    bbox->appendScalar(scaleFromFontUnits(glyphBBox.fTop, emSize));
    return bbox;
}
}  // namespace

///////////////////////////////////////////////////////////////////////////////
// class SkPDFFont
///////////////////////////////////////////////////////////////////////////////

/* Font subset design: It would be nice to be able to subset fonts
 * (particularly type 3 fonts), but it's a lot of work and not a priority.
 *
 * Resources are canonicalized and uniqueified by pointer so there has to be
 * some additional state indicating which subset of the font is used.  It
 * must be maintained at the page granularity and then combined at the document
 * granularity. a) change SkPDFFont to fill in its state on demand, kind of
 * like SkPDFGraphicState.  b) maintain a per font glyph usage class in each
 * page/pdf device. c) in the document, retrieve the per font glyph usage
 * from each page and combine it and ask for a resource with that subset.
 */

SkPDFFont::~SkPDFFont() {}

static bool can_embed(const SkAdvancedTypefaceMetrics& metrics) {
    return !SkToBool(metrics.fFlags & SkAdvancedTypefaceMetrics::kNotEmbeddable_FontFlag);
}

<<<<<<< HEAD
#ifdef SK_SFNTLY_SUBSETTER
static bool can_subset(const SkAdvancedTypefaceMetrics& metrics) {
    return !SkToBool(metrics.fFlags & SkAdvancedTypefaceMetrics::kNotSubsettable_FontFlag);
}
#endif

=======
>>>>>>> d207884b
const SkAdvancedTypefaceMetrics* SkPDFFont::GetMetrics(SkTypeface* typeface,
                                                       SkPDFCanon* canon) {
    SkASSERT(typeface);
    SkFontID id = typeface->uniqueID();
    if (SkAdvancedTypefaceMetrics** ptr = canon->fTypefaceMetrics.find(id)) {
        return *ptr;
    }
    int count = typeface->countGlyphs();
    if (count <= 0 || count > 1 + SK_MaxU16) {
        // Cache nullptr to skip this check.  Use SkSafeUnref().
        canon->fTypefaceMetrics.set(id, nullptr);
        return nullptr;
    }
    sk_sp<SkAdvancedTypefaceMetrics> metrics(
            typeface->getAdvancedTypefaceMetrics(
                    SkTypeface::kGlyphNames_PerGlyphInfo | SkTypeface::kToUnicode_PerGlyphInfo,
                    nullptr, 0));
    if (!metrics) {
        metrics = sk_make_sp<SkAdvancedTypefaceMetrics>();
        metrics->fLastGlyphID = SkToU16(count - 1);
<<<<<<< HEAD
    } 
=======
    }
>>>>>>> d207884b
    SkASSERT(metrics->fLastGlyphID == SkToU16(count - 1));
    return *canon->fTypefaceMetrics.set(id, metrics.release());
}

SkAdvancedTypefaceMetrics::FontType SkPDFFont::FontType(const SkAdvancedTypefaceMetrics& metrics) {
    if (SkToBool(metrics.fFlags & SkAdvancedTypefaceMetrics::kMultiMaster_FontFlag) ||
        SkToBool(metrics.fFlags & SkAdvancedTypefaceMetrics::kNotEmbeddable_FontFlag)) {
        // force Type3 fallback.
        return SkAdvancedTypefaceMetrics::kOther_Font;
    }
    return metrics.fType;
}

static SkGlyphID first_nonzero_glyph_for_single_byte_encoding(SkGlyphID gid) {
    return gid != 0 ? gid - (gid - 1) % 255 : 1;
}

SkPDFFont* SkPDFFont::GetFontResource(SkPDFCanon* canon,
                                      SkTypeface* face,
                                      SkGlyphID glyphID) {
    SkASSERT(canon);
    SkASSERT(face);  // All SkPDFDevice::internalDrawText ensures this.
    const SkAdvancedTypefaceMetrics* fontMetrics = SkPDFFont::GetMetrics(face, canon);
    SkASSERT(fontMetrics);  // SkPDFDevice::internalDrawText ensures the typeface is good.
                            // GetMetrics only returns null to signify a bad typeface.
    const SkAdvancedTypefaceMetrics& metrics = *fontMetrics;
    SkAdvancedTypefaceMetrics::FontType type = SkPDFFont::FontType(metrics);
    bool multibyte = SkPDFFont::IsMultiByte(type);
    SkGlyphID subsetCode = multibyte ? 0 : first_nonzero_glyph_for_single_byte_encoding(glyphID);
    uint64_t fontID = (SkTypeface::UniqueID(face) << 16) | subsetCode;

    if (SkPDFFont** found = canon->fFontMap.find(fontID)) {
        SkPDFFont* foundFont = *found;
        SkASSERT(foundFont && multibyte == foundFont->multiByteGlyphs());
        return SkRef(foundFont);
    }

    sk_sp<SkTypeface> typeface(sk_ref_sp(face));
    SkASSERT(typeface);

    SkGlyphID lastGlyph = metrics.fLastGlyphID;
    SkASSERT(typeface->countGlyphs() == SkToInt(1 + metrics.fLastGlyphID));

    // should be caught by SkPDFDevice::internalDrawText
    SkASSERT(glyphID <= lastGlyph);

    SkGlyphID firstNonZeroGlyph;
    if (multibyte) {
        firstNonZeroGlyph = 1;
    } else {
        firstNonZeroGlyph = subsetCode;
        lastGlyph = SkToU16(SkTMin<int>((int)lastGlyph, 254 + (int)subsetCode));
    }
    SkPDFFont::Info info = {std::move(typeface), firstNonZeroGlyph, lastGlyph, type};
    sk_sp<SkPDFFont> font;
    switch (type) {
        case SkAdvancedTypefaceMetrics::kType1CID_Font:
        case SkAdvancedTypefaceMetrics::kTrueType_Font:
            SkASSERT(multibyte);
            font = sk_make_sp<SkPDFType0Font>(std::move(info), metrics);
            break;
        case SkAdvancedTypefaceMetrics::kType1_Font:
            SkASSERT(!multibyte);
            font = sk_make_sp<SkPDFType1Font>(std::move(info), metrics, canon);
            break;
        default:
            SkASSERT(!multibyte);
            // Type3 is our fallback font.
            font = sk_make_sp<SkPDFType3Font>(std::move(info), metrics);
            break;
    }
    canon->fFontMap.set(fontID, SkRef(font.get()));
    return font.release();  // TODO(halcanary) return sk_sp<SkPDFFont>.
}

SkPDFFont::SkPDFFont(SkPDFFont::Info info)
    : SkPDFDict("Font")
    , fTypeface(std::move(info.fTypeface))
    , fGlyphUsage(info.fLastGlyphID + 1)  // TODO(halcanary): Adjust mapping?
    , fFirstGlyphID(info.fFirstGlyphID)
    , fLastGlyphID(info.fLastGlyphID)
    , fFontType(info.fFontType) {
    SkASSERT(fTypeface);
}

static void  add_common_font_descriptor_entries(SkPDFDict* descriptor,
                                                const SkAdvancedTypefaceMetrics& metrics,
                                                int16_t defaultWidth) {
    const uint16_t emSize = metrics.fEmSize;
    descriptor->insertName("FontName", metrics.fFontName);
    descriptor->insertInt("Flags", (size_t)(metrics.fStyle | kPdfSymbolic));
    descriptor->insertScalar("Ascent",
            scaleFromFontUnits(metrics.fAscent, emSize));
    descriptor->insertScalar("Descent",
            scaleFromFontUnits(metrics.fDescent, emSize));
    descriptor->insertScalar("StemV",
            scaleFromFontUnits(metrics.fStemV, emSize));
    descriptor->insertScalar("CapHeight",
            scaleFromFontUnits(metrics.fCapHeight, emSize));
    descriptor->insertInt("ItalicAngle", metrics.fItalicAngle);
    descriptor->insertObject(
            "FontBBox", makeFontBBox(metrics.fBBox, metrics.fEmSize));
    if (defaultWidth > 0) {
        descriptor->insertScalar("MissingWidth",
                scaleFromFontUnits(defaultWidth, emSize));
    }
}

///////////////////////////////////////////////////////////////////////////////
// class SkPDFType0Font
///////////////////////////////////////////////////////////////////////////////

SkPDFType0Font::SkPDFType0Font(
        SkPDFFont::Info info,
        const SkAdvancedTypefaceMetrics& metrics)
    : SkPDFFont(std::move(info)) {
    SkDEBUGCODE(fPopulated = false);
}

SkPDFType0Font::~SkPDFType0Font() {}


#ifdef SK_DEBUG
void SkPDFType0Font::emitObject(SkWStream* stream,
                                const SkPDFObjNumMap& objNumMap) const {
    SkASSERT(fPopulated);
    return INHERITED::emitObject(stream, objNumMap);
}
#endif

#ifdef SK_PDF_USE_SFNTLY
// if possible, make no copy.
static sk_sp<SkData> stream_to_data(std::unique_ptr<SkStreamAsset> stream) {
    SkASSERT(stream);
    (void)stream->rewind();
    SkASSERT(stream->hasLength());
    size_t size = stream->getLength();
    if (const void* base = stream->getMemoryBase()) {
        SkData::ReleaseProc proc =
            [](const void*, void* ctx) { delete (SkStreamAsset*)ctx; };
        return SkData::MakeWithProc(base, size, proc, stream.release());
    }
    return SkData::MakeFromStream(stream.get(), size);
}

static sk_sp<SkPDFStream> get_subset_font_stream(
        std::unique_ptr<SkStreamAsset> fontAsset,
        const SkBitSet& glyphUsage,
        const char* fontName,
        int ttcIndex) {
    // Generate glyph id array in format needed by sfntly.
    // TODO(halcanary): sfntly should take a more compact format.
    SkTDArray<unsigned> subset;
    if (!glyphUsage.has(0)) {
        subset.push(0);  // Always include glyph 0.
    }
    glyphUsage.exportTo(&subset);

    unsigned char* subsetFont{nullptr};
    sk_sp<SkData> fontData(stream_to_data(std::move(fontAsset)));
#if defined(SK_BUILD_FOR_ANDROID_FRAMEWORK) || defined(GOOGLE3)
    // TODO(halcanary): update Android Framework to newest version of Sfntly.
    (void)ttcIndex;
    int subsetFontSize = SfntlyWrapper::SubsetFont(fontName,
                                                   fontData->bytes(),
                                                   fontData->size(),
                                                   subset.begin(),
                                                   subset.count(),
                                                   &subsetFont);
#else
    (void)fontName;
    int subsetFontSize = SfntlyWrapper::SubsetFont(ttcIndex,
                                                   fontData->bytes(),
                                                   fontData->size(),
                                                   subset.begin(),
                                                   subset.count(),
                                                   &subsetFont);
#endif
    fontData.reset();
    subset.reset();
    SkASSERT(subsetFontSize > 0 || subsetFont == nullptr);
    if (subsetFontSize < 1) {
        return nullptr;
    }
    SkASSERT(subsetFont != nullptr);
    auto subsetStream = sk_make_sp<SkPDFStream>(
            SkData::MakeWithProc(
                    subsetFont, subsetFontSize,
                    [](const void* p, void*) { delete[] (unsigned char*)p; },
                    nullptr));
    subsetStream->dict()->insertInt("Length1", subsetFontSize);
    return subsetStream;
}
#endif  // SK_PDF_USE_SFNTLY

void SkPDFType0Font::getFontSubset(SkPDFCanon* canon) {
    const SkAdvancedTypefaceMetrics* metricsPtr =
        SkPDFFont::GetMetrics(this->typeface(), canon);
    SkASSERT(metricsPtr);
    if (!metricsPtr) { return; }
    const SkAdvancedTypefaceMetrics& metrics = *metricsPtr;
    SkASSERT(can_embed(metrics));
    SkAdvancedTypefaceMetrics::FontType type = this->getType();
    SkTypeface* face = this->typeface();
    SkASSERT(face);

    auto descriptor = sk_make_sp<SkPDFDict>("FontDescriptor");
    add_common_font_descriptor_entries(descriptor.get(), metrics, 0);

    int ttcIndex;
    std::unique_ptr<SkStreamAsset> fontAsset(face->openStream(&ttcIndex));
    size_t fontSize = fontAsset ? fontAsset->getLength() : 0;
    if (0 == fontSize) {
        SkDebugf("Error: (SkTypeface)(%p)::openStream() returned "
                 "empty stream (%p) when identified as kType1CID_Font "
                 "or kTrueType_Font.\n", face, fontAsset.get());
    } else {
        switch (type) {
            case SkAdvancedTypefaceMetrics::kTrueType_Font: {
                #ifdef SK_PDF_USE_SFNTLY
                if (!SkToBool(metrics.fFlags &
                              SkAdvancedTypefaceMetrics::kNotSubsettable_FontFlag)) {
                    sk_sp<SkPDFStream> subsetStream = get_subset_font_stream(
                            std::move(fontAsset), this->glyphUsage(),
                            metrics.fFontName.c_str(), ttcIndex);
                    if (subsetStream) {
                        descriptor->insertObjRef("FontFile2", std::move(subsetStream));
                        break;
                    }
                    // If subsetting fails, fall back to original font data.
                    fontAsset.reset(face->openStream(&ttcIndex));
                    SkASSERT(fontAsset);
                    SkASSERT(fontAsset->getLength() == fontSize);
                    if (!fontAsset || fontAsset->getLength() == 0) { break; }
                }
                #endif  // SK_PDF_USE_SFNTLY
                auto fontStream = sk_make_sp<SkPDFSharedStream>(std::move(fontAsset));
                fontStream->dict()->insertInt("Length1", fontSize);
                descriptor->insertObjRef("FontFile2", std::move(fontStream));
                break;
            }
            case SkAdvancedTypefaceMetrics::kType1CID_Font: {
                auto fontStream = sk_make_sp<SkPDFSharedStream>(std::move(fontAsset));
                fontStream->dict()->insertName("Subtype", "CIDFontType0C");
                descriptor->insertObjRef("FontFile3", std::move(fontStream));
                break;
            }
            default:
                SkASSERT(false);
        }
    }

    auto newCIDFont = sk_make_sp<SkPDFDict>("Font");
    newCIDFont->insertObjRef("FontDescriptor", std::move(descriptor));
    newCIDFont->insertName("BaseFont", metrics.fFontName);

    switch (type) {
        case SkAdvancedTypefaceMetrics::kType1CID_Font:
            newCIDFont->insertName("Subtype", "CIDFontType0");
            break;
        case SkAdvancedTypefaceMetrics::kTrueType_Font:
            newCIDFont->insertName("Subtype", "CIDFontType2");
            newCIDFont->insertName("CIDToGIDMap", "Identity");
            break;
        default:
            SkASSERT(false);
    }
    auto sysInfo = sk_make_sp<SkPDFDict>();
    sysInfo->insertString("Registry", "Adobe");
    sysInfo->insertString("Ordering", "Identity");
    sysInfo->insertInt("Supplement", 0);
    newCIDFont->insertObject("CIDSystemInfo", std::move(sysInfo));

    uint16_t emSize = metrics.fEmSize;
    int16_t defaultWidth = 0;
    {
        SkAutoGlyphCache glyphCache = vector_cache(face);
        sk_sp<SkPDFArray> widths = SkPDFMakeCIDGlyphWidthsArray(
                glyphCache.get(), &this->glyphUsage(), emSize, &defaultWidth);
        if (widths && widths->size() > 0) {
            newCIDFont->insertObject("W", std::move(widths));
        }
        newCIDFont->insertScalar(
                "DW", scaleFromFontUnits(defaultWidth, emSize));
    }

    ////////////////////////////////////////////////////////////////////////////

    this->insertName("Subtype", "Type0");
    this->insertName("BaseFont", metrics.fFontName);
    this->insertName("Encoding", "Identity-H");
    auto descendantFonts = sk_make_sp<SkPDFArray>();
    descendantFonts->appendObjRef(std::move(newCIDFont));
    this->insertObject("DescendantFonts", std::move(descendantFonts));

    if (metrics.fGlyphToUnicode.count() > 0) {
        this->insertObjRef("ToUnicode",
                           SkPDFMakeToUnicodeCmap(metrics.fGlyphToUnicode,
                                                  &this->glyphUsage(),
                                                  multiByteGlyphs(),
                                                  firstGlyphID(),
                                                  lastGlyphID()));
    }
    SkDEBUGCODE(fPopulated = true);
    return;
}

///////////////////////////////////////////////////////////////////////////////
// class SkPDFType1Font
///////////////////////////////////////////////////////////////////////////////

static sk_sp<SkPDFDict> make_type1_font_descriptor(
        SkTypeface* typeface,
        const SkAdvancedTypefaceMetrics& info) {
    auto descriptor = sk_make_sp<SkPDFDict>("FontDescriptor");
    add_common_font_descriptor_entries(descriptor.get(), info, 0);
    if (!can_embed(info)) {
        return descriptor;
    }
    int ttcIndex;
    size_t header SK_INIT_TO_AVOID_WARNING;
    size_t data SK_INIT_TO_AVOID_WARNING;
    size_t trailer SK_INIT_TO_AVOID_WARNING;
    std::unique_ptr<SkStreamAsset> rawFontData(typeface->openStream(&ttcIndex));
    sk_sp<SkData> fontData = SkPDFConvertType1FontStream(std::move(rawFontData),
                                                         &header, &data, &trailer);
    if (fontData) {
        auto fontStream = sk_make_sp<SkPDFStream>(std::move(fontData));
        fontStream->dict()->insertInt("Length1", header);
        fontStream->dict()->insertInt("Length2", data);
        fontStream->dict()->insertInt("Length3", trailer);
        descriptor->insertObjRef("FontFile", std::move(fontStream));
    }
    return descriptor;
}

static void populate_type_1_font(SkPDFDict* font,
                                 const SkAdvancedTypefaceMetrics& info,
                                 SkTypeface* typeface,
                                 SkGlyphID firstGlyphID,
                                 SkGlyphID lastGlyphID) {
    font->insertName("Subtype", "Type1");
    font->insertName("BaseFont", info.fFontName);

    // glyphCount not including glyph 0
    unsigned glyphCount = 1 + lastGlyphID - firstGlyphID;
    SkASSERT(glyphCount > 0 && glyphCount <= 255);
    font->insertInt("FirstChar", (size_t)0);
    font->insertInt("LastChar", (size_t)glyphCount);
    {
        SkAutoGlyphCache glyphCache = vector_cache(typeface);
        auto widths = sk_make_sp<SkPDFArray>();
        SkScalar advance = glyphCache->getGlyphIDAdvance(0).fAdvanceX;
        const uint16_t emSize = info.fEmSize;
        widths->appendScalar(from_font_units(advance, emSize));
        for (unsigned gID = firstGlyphID; gID <= lastGlyphID; gID++) {
            advance = glyphCache->getGlyphIDAdvance(gID).fAdvanceX;
            widths->appendScalar(from_font_units(advance, emSize));
        }
        font->insertObject("Widths", std::move(widths));
    }
    auto encDiffs = sk_make_sp<SkPDFArray>();
    encDiffs->reserve(lastGlyphID - firstGlyphID + 3);
    encDiffs->appendInt(0);
    const SkTArray<SkString>& glyphNames = info.fGlyphNames;
    SkASSERT(glyphNames.count() > lastGlyphID);
    encDiffs->appendName(glyphNames[0].c_str());
    const SkString unknown("UNKNOWN");
    for (int gID = firstGlyphID; gID <= lastGlyphID; gID++) {
        const bool valid = gID < glyphNames.count() && !glyphNames[gID].isEmpty();
        const SkString& name = valid ? glyphNames[gID] : unknown;
        encDiffs->appendName(name);
    }

    auto encoding = sk_make_sp<SkPDFDict>("Encoding");
    encoding->insertObject("Differences", std::move(encDiffs));
    font->insertObject("Encoding", std::move(encoding));
}

SkPDFType1Font::SkPDFType1Font(SkPDFFont::Info info,
                               const SkAdvancedTypefaceMetrics& metrics,
                               SkPDFCanon* canon)
    : SkPDFFont(std::move(info))
{
    SkFontID fontID = this->typeface()->uniqueID();
    sk_sp<SkPDFDict> fontDescriptor;
    if (SkPDFDict** ptr = canon->fFontDescriptors.find(fontID)) {
        fontDescriptor = sk_ref_sp(*ptr);
    } else {
        fontDescriptor = make_type1_font_descriptor(this->typeface(), metrics);
        canon->fFontDescriptors.set(fontID, SkRef(fontDescriptor.get()));
    }
    this->insertObjRef("FontDescriptor", std::move(fontDescriptor));
    // TODO(halcanary): subset this (advances and names).
    populate_type_1_font(this, metrics, this->typeface(),
                         this->firstGlyphID(), this->lastGlyphID());
}

///////////////////////////////////////////////////////////////////////////////
// class SkPDFType3Font
///////////////////////////////////////////////////////////////////////////////

namespace {
// returns [0, first, first+1, ... last-1,  last]
struct SingleByteGlyphIdIterator {
    SingleByteGlyphIdIterator(SkGlyphID first, SkGlyphID last)
        : fFirst(first), fLast(last) {
        SkASSERT(fFirst > 0);
        SkASSERT(fLast >= first);
    }
    struct Iter {
        void operator++() {
            fCurrent = (0 == fCurrent) ? fFirst : fCurrent + 1;
        }
        // This is an input_iterator
        SkGlyphID operator*() const { return (SkGlyphID)fCurrent; }
        bool operator!=(const Iter& rhs) const {
            return fCurrent != rhs.fCurrent;
        }
        Iter(SkGlyphID f, int c) : fFirst(f), fCurrent(c) {}
    private:
        const SkGlyphID fFirst;
        int fCurrent; // must be int to make fLast+1 to fit
    };
    Iter begin() const { return Iter(fFirst, 0); }
    Iter end() const { return Iter(fFirst, (int)fLast + 1); }
private:
    const SkGlyphID fFirst;
    const SkGlyphID fLast;
};
}

static void add_type3_font_info(SkPDFCanon* canon,
                                SkPDFDict* font,
                                SkTypeface* typeface,
                                SkScalar emSize,
                                const SkBitSet& subset,
                                SkGlyphID firstGlyphID,
                                SkGlyphID lastGlyphID) {
    const SkAdvancedTypefaceMetrics* metrics = SkPDFFont::GetMetrics(typeface, canon);
    SkASSERT(lastGlyphID >= firstGlyphID);
    // Remove unused glyphs at the end of the range.
    // Keep the lastGlyphID >= firstGlyphID invariant true.
    while (lastGlyphID > firstGlyphID && !subset.has(lastGlyphID)) {
        --lastGlyphID;
    }
    SkASSERT(emSize > 0.0f);
    SkAutoGlyphCache cache = vector_cache(typeface, emSize);
    font->insertName("Subtype", "Type3");
    // Flip about the x-axis and scale by 1/emSize.
    SkMatrix fontMatrix;
    fontMatrix.setScale(SkScalarInvert(emSize), -SkScalarInvert(emSize));
    font->insertObject("FontMatrix", SkPDFUtils::MatrixToArray(fontMatrix));

    auto charProcs = sk_make_sp<SkPDFDict>();
    auto encoding = sk_make_sp<SkPDFDict>("Encoding");

    auto encDiffs = sk_make_sp<SkPDFArray>();
    // length(firstGlyphID .. lastGlyphID) ==  lastGlyphID - firstGlyphID + 1
    // plus 1 for glyph 0;
    SkASSERT(firstGlyphID > 0);
    SkASSERT(lastGlyphID >= firstGlyphID);
    int glyphCount = lastGlyphID - firstGlyphID + 2;
    // one other entry for the index of first glyph.
    encDiffs->reserve(glyphCount + 1);
    encDiffs->appendInt(0);  // index of first glyph

    auto widthArray = sk_make_sp<SkPDFArray>();
    widthArray->reserve(glyphCount);

    SkIRect bbox = SkIRect::MakeEmpty();

    sk_sp<SkPDFStream> emptyStream;
    for (SkGlyphID gID : SingleByteGlyphIdIterator(firstGlyphID, lastGlyphID)) {
        bool skipGlyph = gID != 0 && !subset.has(gID);
        SkString characterName;
        SkScalar advance = 0.0f;
        SkIRect glyphBBox;
        if (skipGlyph) {
            characterName.set("g0");
        } else {
            characterName.printf("g%X", gID);
            const SkGlyph& glyph = cache->getGlyphIDMetrics(gID);
            advance = SkFloatToScalar(glyph.fAdvanceX);
            glyphBBox = SkIRect::MakeXYWH(glyph.fLeft, glyph.fTop,
                                          glyph.fWidth, glyph.fHeight);
            bbox.join(glyphBBox);
            const SkPath* path = cache->findPath(glyph);
            if (path && !path->isEmpty()) {
                SkDynamicMemoryWStream content;
                setGlyphWidthAndBoundingBox(SkFloatToScalar(glyph.fAdvanceX), glyphBBox,
                                            &content);
                SkPDFUtils::EmitPath(*path, SkPaint::kFill_Style, &content);
                SkPDFUtils::PaintPath(SkPaint::kFill_Style, path->getFillType(),
                                      &content);
                charProcs->insertObjRef(
                    characterName, sk_make_sp<SkPDFStream>(
                            std::unique_ptr<SkStreamAsset>(content.detachAsStream())));
            } else {
                if (!emptyStream) {
                    emptyStream = sk_make_sp<SkPDFStream>(
                            std::unique_ptr<SkStreamAsset>(
                                    new SkMemoryStream((size_t)0)));
                }
                charProcs->insertObjRef(characterName, emptyStream);
            }
        }
        encDiffs->appendName(characterName.c_str());
        widthArray->appendScalar(advance);
    }

    encoding->insertObject("Differences", std::move(encDiffs));
    font->insertInt("FirstChar", 0);
    font->insertInt("LastChar", lastGlyphID - firstGlyphID + 1);
    /* FontBBox: "A rectangle expressed in the glyph coordinate
      system, specifying the font bounding box. This is the smallest
      rectangle enclosing the shape that would result if all of the
      glyphs of the font were placed with their origins coincident and
      then filled." */
    auto fontBBox = sk_make_sp<SkPDFArray>();
    fontBBox->reserve(4);
    fontBBox->appendInt(bbox.left());
    fontBBox->appendInt(bbox.bottom());
    fontBBox->appendInt(bbox.right());
    fontBBox->appendInt(bbox.top());
    font->insertObject("FontBBox", std::move(fontBBox));
    font->insertName("CIDToGIDMap", "Identity");
    if (metrics && metrics->fGlyphToUnicode.count() > 0) {
        font->insertObjRef("ToUnicode",
                           SkPDFMakeToUnicodeCmap(metrics->fGlyphToUnicode,
                                                  &subset,
                                                  false,
                                                  firstGlyphID,
                                                  lastGlyphID));
    }
    auto descriptor = sk_make_sp<SkPDFDict>("FontDescriptor");
    int32_t fontDescriptorFlags = kPdfSymbolic;
    if (metrics) {
        // Type3 FontDescriptor does not require all the same fields.
        descriptor->insertName("FontName", metrics->fFontName);
        descriptor->insertInt("ItalicAngle", metrics->fItalicAngle);
        fontDescriptorFlags |= (int32_t)metrics->fStyle;
    }
    descriptor->insertInt("Flags", fontDescriptorFlags);
    font->insertObjRef("FontDescriptor", std::move(descriptor));
    font->insertObject("Widths", std::move(widthArray));
    font->insertObject("Encoding", std::move(encoding));
    font->insertObject("CharProcs", std::move(charProcs));
}

SkPDFType3Font::SkPDFType3Font(SkPDFFont::Info info,
                               const SkAdvancedTypefaceMetrics& metrics)
    : SkPDFFont(std::move(info)) {}

void SkPDFType3Font::getFontSubset(SkPDFCanon* canon) {
    const SkAdvancedTypefaceMetrics* info =
        SkPDFFont::GetMetrics(this->typeface(), canon);
    SkASSERT(info);
    uint16_t emSize = info->fEmSize > 0 ? info->fEmSize : 1000;
    add_type3_font_info(canon, this, this->typeface(), (SkScalar)emSize,
                        this->glyphUsage(),
                        this->firstGlyphID(), this->lastGlyphID());
}

////////////////////////////////////////////////////////////////////////////////

bool SkPDFFont::CanEmbedTypeface(SkTypeface* typeface, SkPDFCanon* canon) {
    const SkAdvancedTypefaceMetrics* metrics = SkPDFFont::GetMetrics(typeface, canon);
    return metrics && can_embed(*metrics);
}

void SkPDFFont::drop() {
    fTypeface = nullptr;
    fGlyphUsage.~SkBitSet();
    new (&fGlyphUsage) SkBitSet(0);
    this->SkPDFDict::drop();
}<|MERGE_RESOLUTION|>--- conflicted
+++ resolved
@@ -136,15 +136,6 @@
     return !SkToBool(metrics.fFlags & SkAdvancedTypefaceMetrics::kNotEmbeddable_FontFlag);
 }
 
-<<<<<<< HEAD
-#ifdef SK_SFNTLY_SUBSETTER
-static bool can_subset(const SkAdvancedTypefaceMetrics& metrics) {
-    return !SkToBool(metrics.fFlags & SkAdvancedTypefaceMetrics::kNotSubsettable_FontFlag);
-}
-#endif
-
-=======
->>>>>>> d207884b
 const SkAdvancedTypefaceMetrics* SkPDFFont::GetMetrics(SkTypeface* typeface,
                                                        SkPDFCanon* canon) {
     SkASSERT(typeface);
@@ -165,11 +156,7 @@
     if (!metrics) {
         metrics = sk_make_sp<SkAdvancedTypefaceMetrics>();
         metrics->fLastGlyphID = SkToU16(count - 1);
-<<<<<<< HEAD
-    } 
-=======
-    }
->>>>>>> d207884b
+    }
     SkASSERT(metrics->fLastGlyphID == SkToU16(count - 1));
     return *canon->fTypefaceMetrics.set(id, metrics.release());
 }
