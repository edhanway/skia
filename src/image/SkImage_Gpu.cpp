--- conflicted
+++ resolved
@@ -137,39 +137,8 @@
     if (!proxy) {
         return nullptr;
     }
-<<<<<<< HEAD
-#if 1
-    // Temporary fix for crbug.com/850617 that can be cleanly merged back to older branches. Assume
-    // any MIP levels on the incoming texture are dirty. The proper fix is to make them clean on
-    // export. See #if 0'ed out code in GrDrawingManager::prepareSurfaceForExternalIO().
-    SkASSERT(proxy->priv().isInstantiated());
-    if (auto* tex = proxy->priv().peekTexture()) {
-        if (tex->texturePriv().mipMapped() == GrMipMapped::kYes) {
-            proxy->priv().peekTexture()->texturePriv().markMipMapsDirty();
-        }
-    }
-#endif
-    return sk_make_sp<SkImage_Gpu>(ctx, kNeedNewImageUniqueID,
-                                   at, std::move(proxy), std::move(colorSpace), SkBudgeted::kNo);
-}
-
-bool validate_backend_texture(GrContext* ctx, const GrBackendTexture& tex, GrPixelConfig* config,
-                              SkColorType ct, SkAlphaType at, sk_sp<SkColorSpace> cs) {
-    if (!tex.isValid()) {
-        return false;
-    }
-    // TODO: Create a SkImageColorInfo struct for color, alpha, and color space so we don't need to
-    // create a fake image info here.
-    SkImageInfo info = SkImageInfo::Make(1, 1, ct, at, cs);
-    if (!SkImageInfoIsValidAllowNumericalCS(info)) {
-        return false;
-    }
-
-    return ctx->contextPriv().caps()->validateBackendTexture(tex, ct, config);
-=======
     return sk_make_sp<SkImage_Gpu>(sk_ref_sp(ctx), kNeedNewImageUniqueID, at, std::move(proxy),
                                    std::move(colorSpace));
->>>>>>> bc8994cb
 }
 
 sk_sp<SkImage> SkImage::MakeFromTexture(GrContext* ctx,
