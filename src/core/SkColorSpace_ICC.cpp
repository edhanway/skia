/*
 * Copyright 2016 Google Inc.
 *
 * Use of this source code is governed by a BSD-style license that can be
 * found in the LICENSE file.
 */

#include "SkAutoMalloc.h"
#include "SkColorSpace.h"
#include "SkColorSpacePriv.h"
#include "SkColorSpace_A2B.h"
#include "SkColorSpace_Base.h"
#include "SkColorSpace_XYZ.h"
#include "SkEndian.h"
#include "SkFixed.h"
#include "SkICCPriv.h"
#include "SkTemplates.h"

#define return_if_false(pred, msg)                                   \
    do {                                                             \
        if (!(pred)) {                                               \
            SkColorSpacePrintf("Invalid ICC Profile: %s.\n", (msg)); \
            return false;                                            \
        }                                                            \
    } while (0)

#define return_null(msg)                                             \
    do {                                                             \
        SkColorSpacePrintf("Invalid ICC Profile: %s.\n", (msg));     \
        return nullptr;                                              \
    } while (0)

static uint16_t read_big_endian_u16(const uint8_t* ptr) {
    return ptr[0] << 8 | ptr[1];
}

static uint32_t read_big_endian_u32(const uint8_t* ptr) {
    return ptr[0] << 24 | ptr[1] << 16 | ptr[2] << 8 | ptr[3];
}

static int32_t read_big_endian_i32(const uint8_t* ptr) {
    return (int32_t) read_big_endian_u32(ptr);
}

static constexpr float kWhitePointD50[] = { 0.96420f, 1.00000f, 0.82491f, };

struct ICCProfileHeader {
    uint32_t fSize;

    // No reason to care about the preferred color management module (ex: Adobe, Apple, etc.).
    // We're always going to use this one.
    uint32_t fCMMType_ignored;

    uint32_t fVersion;
    uint32_t fProfileClass;
    uint32_t fInputColorSpace;
    uint32_t fPCS;
    uint32_t fDateTime_ignored[3];
    uint32_t fSignature;

    // Indicates the platform that this profile was created for (ex: Apple, Microsoft).  This
    // doesn't really matter to us.
    uint32_t fPlatformTarget_ignored;

    // Flags can indicate:
    // (1) Whether this profile was embedded in a file.  This flag is consistently wrong.
    //     Ex: The profile came from a file but indicates that it did not.
    // (2) Whether we are allowed to use the profile independently of the color data.  If set,
    //     this may allow us to use the embedded profile for testing separate from the original
    //     image.
    uint32_t fFlags_ignored;

    // We support many output devices.  It doesn't make sense to think about the attributes of
    // the device in the context of the image profile.
    uint32_t fDeviceManufacturer_ignored;
    uint32_t fDeviceModel_ignored;
    uint32_t fDeviceAttributes_ignored[2];

    uint32_t fRenderingIntent;
    int32_t  fIlluminantXYZ[3];

    // We don't care who created the profile.
    uint32_t fCreator_ignored;

    // This is an MD5 checksum.  Could be useful for checking if profiles are equal.
    uint32_t fProfileId_ignored[4];

    // Reserved for future use.
    uint32_t fReserved_ignored[7];

    uint32_t fTagCount;

    void init(const uint8_t* src, size_t len) {
        SkASSERT(kICCHeaderSize == sizeof(*this));

        uint32_t* dst = (uint32_t*) this;
        for (uint32_t i = 0; i < kICCHeaderSize / 4; i++, src+=4) {
            dst[i] = read_big_endian_u32(src);
        }
    }

    bool valid() const {
        return_if_false(fSize >= kICCHeaderSize, "Size is too small");

        uint8_t majorVersion = fVersion >> 24;
        return_if_false(majorVersion <= 4, "Unsupported version");

        // These are the four basic classes of profiles that we might expect to see embedded
        // in images.  Additional classes exist, but they generally are used as a convenient
        // way for CMMs to store calculated transforms.
        return_if_false(fProfileClass == kDisplay_Profile ||
                        fProfileClass == kInput_Profile ||
                        fProfileClass == kOutput_Profile ||
                        fProfileClass == kColorSpace_Profile,
                        "Unsupported profile");

        switch (fInputColorSpace) {
            case kRGB_ColorSpace:
                SkColorSpacePrintf("RGB Input Color Space");
                break;
            case kCMYK_ColorSpace:
                SkColorSpacePrintf("CMYK Input Color Space\n");
                break;
            case kGray_ColorSpace:
                SkColorSpacePrintf("Gray Input Color Space\n");
                break;
            default:
                SkColorSpacePrintf("Unsupported Input Color Space: %c%c%c%c\n",
                                   (fInputColorSpace>>24)&0xFF, (fInputColorSpace>>16)&0xFF,
                                   (fInputColorSpace>> 8)&0xFF, (fInputColorSpace>> 0)&0xFF);
                return false;
        }

        switch (fPCS) {
            case kXYZ_PCSSpace:
                SkColorSpacePrintf("XYZ PCS\n");
                break;
            case kLAB_PCSSpace:
                SkColorSpacePrintf("Lab PCS\n");
                break;
            default:
                // ICC currently (V4.3) only specifices XYZ and Lab PCS spaces
                SkColorSpacePrintf("Unsupported PCS space: %c%c%c%c\n",
                                   (fPCS>>24)&0xFF, (fPCS>>16)&0xFF,
                                   (fPCS>> 8)&0xFF, (fPCS>> 0)&0xFF);
                return false;
        }

        return_if_false(fSignature == kACSP_Signature, "Bad signature");

        // TODO (msarett):
        // Should we treat different rendering intents differently?
        // Valid rendering intents include kPerceptual (0), kRelative (1),
        // kSaturation (2), and kAbsolute (3).
        if (fRenderingIntent > 3) {
            // Warn rather than fail here.  Occasionally, we see perfectly
            // normal profiles with wacky rendering intents.
            SkColorSpacePrintf("Warning, bad rendering intent.\n");
        }

        return_if_false(
                color_space_almost_equal(SkFixedToFloat(fIlluminantXYZ[0]), kWhitePointD50[0]) &&
                color_space_almost_equal(SkFixedToFloat(fIlluminantXYZ[1]), kWhitePointD50[1]) &&
                color_space_almost_equal(SkFixedToFloat(fIlluminantXYZ[2]), kWhitePointD50[2]),
                "Illuminant must be D50");

        return_if_false(fTagCount <= 100, "Too many tags");

        return true;
    }
};

template <class T>
static bool safe_add(T arg1, T arg2, size_t* result) {
    SkASSERT(arg1 >= 0);
    SkASSERT(arg2 >= 0);
    if (arg1 >= 0 && arg2 <= std::numeric_limits<T>::max() - arg1) {
        T sum = arg1 + arg2;
        if (sum <= std::numeric_limits<size_t>::max()) {
            *result = static_cast<size_t>(sum);
            return true;
        }
    }
    return false;
}

static bool safe_mul(uint32_t arg1, uint32_t arg2, uint32_t* result) {
    uint64_t product64 = (uint64_t) arg1 * (uint64_t) arg2;
    uint32_t product32 = (uint32_t) product64;
    if (product32 != product64) {
        return false;
    }

    *result = product32;
    return true;
}

struct ICCTag {
    uint32_t fSignature;
    uint32_t fOffset;
    uint32_t fLength;

    const uint8_t* init(const uint8_t* src) {
        fSignature = read_big_endian_u32(src);
        fOffset = read_big_endian_u32(src + 4);
        fLength = read_big_endian_u32(src + 8);
        return src + 12;
    }

    bool valid(size_t len) {
        size_t tagEnd;
        return_if_false(safe_add(fOffset, fLength, &tagEnd),
                        "Tag too large, overflows integer addition");
        return_if_false(tagEnd <= len, "Tag too large for ICC profile");
        return true;
    }

    const uint8_t* addr(const uint8_t* src) const {
        return src + fOffset;
    }

    static const ICCTag* Find(const ICCTag tags[], int count, uint32_t signature) {
        for (int i = 0; i < count; ++i) {
            if (tags[i].fSignature == signature) {
                return &tags[i];
            }
        }
        return nullptr;
    }
};

static bool load_xyz(float dst[3], const uint8_t* src, size_t len) {
    if (len < 20) {
        SkColorSpacePrintf("XYZ tag is too small (%d bytes)", len);
        return false;
    }

    dst[0] = SkFixedToFloat(read_big_endian_i32(src + 8));
    dst[1] = SkFixedToFloat(read_big_endian_i32(src + 12));
    dst[2] = SkFixedToFloat(read_big_endian_i32(src + 16));
    SkColorSpacePrintf("XYZ %g %g %g\n", dst[0], dst[1], dst[2]);
    return true;
}

static SkGammas::Type set_gamma_value(SkGammas::Data* data, float value) {
    if (color_space_almost_equal(2.2f, value)) {
        data->fNamed = k2Dot2Curve_SkGammaNamed;
        return SkGammas::Type::kNamed_Type;
    }

    if (color_space_almost_equal(1.0f, value)) {
        data->fNamed = kLinear_SkGammaNamed;
        return SkGammas::Type::kNamed_Type;
    }

    if (color_space_almost_equal(0.0f, value)) {
        return SkGammas::Type::kNone_Type;
    }

    data->fValue = value;
    return SkGammas::Type::kValue_Type;
}

static float read_big_endian_16_dot_16(const uint8_t buf[4]) {
    // It just so happens that SkFixed is also 16.16!
    return SkFixedToFloat(read_big_endian_i32(buf));
}

/**
 *  @param outData     Set to the appropriate value on success.  If we have table or
 *                     parametric gamma, it is the responsibility of the caller to set
 *                     fOffset.
 *  @param outParams   If this is a parametric gamma, this is set to the appropriate
 *                     parameters on success.
 *  @param outTagBytes Will be set to the length of the tag on success.
 *  @src               Pointer to tag data.
 *  @len               Length of tag data in bytes.
 *
 *  @return            kNone_Type on failure, otherwise the type of the gamma tag.
 */
static SkGammas::Type parse_gamma(SkGammas::Data* outData, SkColorSpaceTransferFn* outParams,
                                  size_t* outTagBytes, const uint8_t* src, size_t len) {
    if (len < 12) {
        SkColorSpacePrintf("gamma tag is too small (%d bytes)", len);
        return SkGammas::Type::kNone_Type;
    }

    // In the case of consecutive gamma tags, we need to count the number of bytes in the
    // tag, so that we can move on to the next tag.
    size_t tagBytes;

    uint32_t type = read_big_endian_u32(src);
    // Bytes 4-7 are reserved and should be set to zero.
    switch (type) {
        case kTAG_CurveType: {
            uint32_t count = read_big_endian_u32(src + 8);

            // tagBytes = 12 + 2 * count
            // We need to do safe addition here to avoid integer overflow.
            if (!safe_add(count, count, &tagBytes) ||
                !safe_add((size_t) 12, tagBytes, &tagBytes))
            {
                SkColorSpacePrintf("Invalid gamma count");
                return SkGammas::Type::kNone_Type;
            }

            if (len < tagBytes) {
                SkColorSpacePrintf("gamma tag is too small (%d bytes)", len);
                return SkGammas::Type::kNone_Type;
            }
            *outTagBytes = tagBytes;

            if (0 == count) {
                // Some tags require a gamma curve, but the author doesn't actually want
                // to transform the data.  In this case, it is common to see a curve with
                // a count of 0.
                outData->fNamed = kLinear_SkGammaNamed;
                return SkGammas::Type::kNamed_Type;
            }

            const uint16_t* table = (const uint16_t*) (src + 12);
            if (1 == count) {
                // The table entry is the gamma (with a bias of 256).
                float value = (read_big_endian_u16((const uint8_t*) table)) / 256.0f;
                SkColorSpacePrintf("gamma %g\n", value);

                return set_gamma_value(outData, value);
            }

            // Check for frequently occurring sRGB curves.
            // We do this by sampling a few values and see if they match our expectation.
            // A more robust solution would be to compare each value in this curve against
            // an sRGB curve to see if we remain below an error threshold.  At this time,
            // we haven't seen any images in the wild that make this kind of
            // calculation necessary.  We encounter identical gamma curves over and
            // over again, but relatively few variations.
            if (1024 == count) {
                // The magic values were chosen because they match both the very common
                // HP sRGB gamma table and the less common Canon sRGB gamma table (which use
                // different rounding rules).
                if (0 == read_big_endian_u16((const uint8_t*) &table[0]) &&
                        3366 == read_big_endian_u16((const uint8_t*) &table[257]) &&
                        14116 == read_big_endian_u16((const uint8_t*) &table[513]) &&
                        34318 == read_big_endian_u16((const uint8_t*) &table[768]) &&
                        65535 == read_big_endian_u16((const uint8_t*) &table[1023])) {
                    outData->fNamed = kSRGB_SkGammaNamed;
                    return SkGammas::Type::kNamed_Type;
                }
            }

            if (26 == count) {
                // The magic values match a clever "minimum size" approach to representing sRGB.
                // code.facebook.com/posts/411525055626587/under-the-hood-improving-facebook-photos
                if (0 == read_big_endian_u16((const uint8_t*) &table[0]) &&
                        3062 == read_big_endian_u16((const uint8_t*) &table[6]) &&
                        12824 == read_big_endian_u16((const uint8_t*) &table[12]) &&
                        31237 == read_big_endian_u16((const uint8_t*) &table[18]) &&
                        65535 == read_big_endian_u16((const uint8_t*) &table[25])) {
                    outData->fNamed = kSRGB_SkGammaNamed;
                    return SkGammas::Type::kNamed_Type;
                }
            }

            if (4096 == count) {
                // The magic values were chosen because they match Nikon, Epson, and
                // lcms2 sRGB gamma tables (all of which use different rounding rules).
                if (0 == read_big_endian_u16((const uint8_t*) &table[0]) &&
                        950 == read_big_endian_u16((const uint8_t*) &table[515]) &&
                        3342 == read_big_endian_u16((const uint8_t*) &table[1025]) &&
                        14079 == read_big_endian_u16((const uint8_t*) &table[2051]) &&
                        65535 == read_big_endian_u16((const uint8_t*) &table[4095])) {
                    outData->fNamed = kSRGB_SkGammaNamed;
                    return SkGammas::Type::kNamed_Type;
                }
            }

            // Otherwise, we will represent gamma with a table.
            outData->fTable.fSize = count;
            return SkGammas::Type::kTable_Type;
        }
        case kTAG_ParaCurveType: {
            // Determine the format of the parametric curve tag.
            uint16_t format = read_big_endian_u16(src + 8);
            if (format > kGABCDEF_ParaCurveType) {
                SkColorSpacePrintf("Unsupported gamma tag type %d\n", type);
                return SkGammas::Type::kNone_Type;
            }

            if (kExponential_ParaCurveType == format) {
                tagBytes = 12 + 4;
                if (len < tagBytes) {
                    SkColorSpacePrintf("gamma tag is too small (%d bytes)", len);
                    return SkGammas::Type::kNone_Type;
                }

                // Y = X^g
                float g = read_big_endian_16_dot_16(src + 12);

                *outTagBytes = tagBytes;
                return set_gamma_value(outData, g);
            }

            // Here's where the real parametric gammas start.  There are many
            // permutations of the same equations.
            //
            // Y = (aX + b)^g + e  for X >= d
            // Y = cX + f          otherwise
            //
            // We will fill in with zeros as necessary to always match the above form.
            if (len < 24) {
                SkColorSpacePrintf("gamma tag is too small (%d bytes)", len);
                return SkGammas::Type::kNone_Type;
            }
            float g = read_big_endian_16_dot_16(src + 12);
            float a = read_big_endian_16_dot_16(src + 16);
            float b = read_big_endian_16_dot_16(src + 20);
            float c = 0.0f, d = 0.0f, e = 0.0f, f = 0.0f;
            switch(format) {
                case kGAB_ParaCurveType:
                    tagBytes = 12 + 12;

                    // Y = (aX + b)^g  for X >= -b/a
                    // Y = 0           otherwise
                    d = -b / a;
                    break;
                case kGABC_ParaCurveType:
                    tagBytes = 12 + 16;
                    if (len < tagBytes) {
                        SkColorSpacePrintf("gamma tag is too small (%d bytes)", len);
                        return SkGammas::Type::kNone_Type;
                    }

                    // Y = (aX + b)^g + e  for X >= -b/a
                    // Y = e               otherwise
                    e = read_big_endian_16_dot_16(src + 24);
                    d = -b / a;
                    f = e;
                    break;
                case kGABDE_ParaCurveType:
                    tagBytes = 12 + 20;
                    if (len < tagBytes) {
                        SkColorSpacePrintf("gamma tag is too small (%d bytes)", len);
                        return SkGammas::Type::kNone_Type;
                    }

                    // Y = (aX + b)^g  for X >= d
                    // Y = cX          otherwise
                    c = read_big_endian_16_dot_16(src + 24);
                    d = read_big_endian_16_dot_16(src + 28);
                    break;
                case kGABCDEF_ParaCurveType:
                    tagBytes = 12 + 28;
                    if (len < tagBytes) {
                        SkColorSpacePrintf("gamma tag is too small (%d bytes)", len);
                        return SkGammas::Type::kNone_Type;
                    }

                    // Y = (aX + b)^g + e  for X >= d
                    // Y = cX + f          otherwise
                    c = read_big_endian_16_dot_16(src + 24);
                    d = read_big_endian_16_dot_16(src + 28);
                    e = read_big_endian_16_dot_16(src + 32);
                    f = read_big_endian_16_dot_16(src + 36);
                    break;
                default:
                    SkASSERT(false);
                    return SkGammas::Type::kNone_Type;
            }

            outParams->fG = g;
            outParams->fA = a;
            outParams->fB = b;
            outParams->fC = c;
            outParams->fD = d;
            outParams->fE = e;
            outParams->fF = f;

            if (!is_valid_transfer_fn(*outParams)) {
                return SkGammas::Type::kNone_Type;
            }

            if (is_almost_srgb(*outParams)) {
                outData->fNamed = kSRGB_SkGammaNamed;
                return SkGammas::Type::kNamed_Type;
            }

            if (is_almost_2dot2(*outParams)) {
                outData->fNamed = k2Dot2Curve_SkGammaNamed;
                return SkGammas::Type::kNamed_Type;
            }

            *outTagBytes = tagBytes;
            return SkGammas::Type::kParam_Type;
        }
        default:
            SkColorSpacePrintf("Unsupported gamma tag type %d\n", type);
            return SkGammas::Type::kNone_Type;
    }
}

/**
 *  Returns the additional size in bytes needed to store the gamma tag.
 */
static size_t gamma_alloc_size(SkGammas::Type type, const SkGammas::Data& data) {
    switch (type) {
        case SkGammas::Type::kNamed_Type:
        case SkGammas::Type::kValue_Type:
            return 0;
        case SkGammas::Type::kTable_Type:
            return sizeof(float) * data.fTable.fSize;
        case SkGammas::Type::kParam_Type:
            return sizeof(SkColorSpaceTransferFn);
        default:
            SkASSERT(false);
            return 0;
    }
}

/**
 *  Sets invalid gamma to the default value.
 */
static void handle_invalid_gamma(SkGammas::Type* type, SkGammas::Data* data) {
    if (SkGammas::Type::kNone_Type == *type) {
        *type = SkGammas::Type::kNamed_Type;

        // Guess sRGB in the case of a malformed transfer function.
        data->fNamed = kSRGB_SkGammaNamed;
    }
}

/**
 *  Finish loading the gammas, now that we have allocated memory for the SkGammas struct.
 *
 *  There's nothing to do for the simple cases, but for table gammas we need to actually
 *  read the table into heap memory.  And for parametric gammas, we need to copy over the
 *  parameter values.
 *
 *  @param memory Pointer to start of the SkGammas memory block
 *  @param offset Bytes of memory (after the SkGammas struct) that are already in use.
 *  @param data   In-out variable.  Will fill in the offset to the table or parameters
 *                if necessary.
 *  @param params Parameters for gamma curve.  Only initialized/used when we have a
 *                parametric gamma.
 *  @param src    Pointer to start of the gamma tag.
 *
 *  @return       Additional bytes of memory that are being used by this gamma curve.
 */
static size_t load_gammas(void* memory, size_t offset, SkGammas::Type type,
                        SkGammas::Data* data, const SkColorSpaceTransferFn& params,
                        const uint8_t* src) {
    void* storage = SkTAddOffset<void>(memory, offset + sizeof(SkGammas));

    switch (type) {
        case SkGammas::Type::kNamed_Type:
        case SkGammas::Type::kValue_Type:
            // Nothing to do here.
            return 0;
        case SkGammas::Type::kTable_Type: {
            data->fTable.fOffset = offset;

            float* outTable = (float*) storage;
            const uint16_t* inTable = (const uint16_t*) (src + 12);
            for (int i = 0; i < data->fTable.fSize; i++) {
                outTable[i] = (read_big_endian_u16((const uint8_t*) &inTable[i])) / 65535.0f;
            }

            return sizeof(float) * data->fTable.fSize;
        }
        case SkGammas::Type::kParam_Type:
            data->fTable.fOffset = offset;
            memcpy(storage, &params, sizeof(SkColorSpaceTransferFn));
            return sizeof(SkColorSpaceTransferFn);
        default:
            SkASSERT(false);
            return 0;
    }
}

static constexpr uint32_t kTAG_AtoBType  = SkSetFourByteTag('m', 'A', 'B', ' ');
static constexpr uint32_t kTAG_lut8Type  = SkSetFourByteTag('m', 'f', 't', '1');
static constexpr uint32_t kTAG_lut16Type = SkSetFourByteTag('m', 'f', 't', '2');

static bool load_color_lut(sk_sp<SkColorLookUpTable>* colorLUT, uint32_t inputChannels,
                           size_t precision, const uint8_t gridPoints[3], const uint8_t* src,
                           size_t len) {
    switch (precision) {
        case 1: //  8-bit data
        case 2: // 16-bit data
            break;
        default:
            SkColorSpacePrintf("Color LUT precision must be 8-bit or 16-bit. Found: %d-bit\n",
                               8*precision);
            return false;
    }

    uint32_t numEntries = SkColorLookUpTable::kOutputChannels;
    for (uint32_t i = 0; i < inputChannels; i++) {
        if (0 == gridPoints[i]) {
            SkColorSpacePrintf("Each input channel must have at least one grid point.");
            return false;
        }

        if (!safe_mul(numEntries, gridPoints[i], &numEntries)) {
            SkColorSpacePrintf("Too many entries in Color LUT.");
            return false;
        }
    }

    uint32_t clutBytes;
    if (!safe_mul(numEntries, precision, &clutBytes)) {
        SkColorSpacePrintf("Too many entries in Color LUT.\n");
        return false;
    }

    if (len < clutBytes) {
        SkColorSpacePrintf("Color LUT tag is too small (%d / %d bytes).\n", len, clutBytes);
        return false;
    }

    // Movable struct colorLUT has ownership of fTable.
    void* memory = sk_malloc_throw(sizeof(SkColorLookUpTable) + sizeof(float) * numEntries);
    *colorLUT = sk_sp<SkColorLookUpTable>(new (memory) SkColorLookUpTable(inputChannels,
                                                                          gridPoints));

    float* table = SkTAddOffset<float>(memory, sizeof(SkColorLookUpTable));
    const uint8_t* ptr = src;
    for (uint32_t i = 0; i < numEntries; i++, ptr += precision) {
        if (1 == precision) {
            table[i] = ((float) *ptr) / 255.0f;
        } else {
            table[i] = ((float) read_big_endian_u16(ptr)) / 65535.0f;
        }
    }

    return true;
}

/**
 *  Reads a matrix out of an A2B tag of an ICC profile.
 *  If |translate| is true, it will load a 3x4 matrix out that corresponds to a XYZ
 *  transform as well as a translation, and if |translate| is false it only loads a
 *  3x3 matrix with no translation
 *
 *  @param matrix    The matrix to store the result in
 *  @param src       Data to load the matrix out of. 
 *  @param len       The length of |src|.
 *                   Must have 48 bytes if |translate| is set and 36 bytes otherwise.
 *  @param translate Whether to read the translation column or not
 *  @param pcs       The profile connection space of the profile this matrix is for
 *
 *  @return          false on failure, true on success
 */
static bool load_matrix(SkMatrix44* matrix, const uint8_t* src, size_t len, bool translate,
                        SkColorSpace_A2B::PCS pcs) {
    const size_t minLen = translate ? 48 : 36;
    if (len < minLen) {
        SkColorSpacePrintf("Matrix tag is too small (%d bytes).", len);
        return false;
    }

    float encodingFactor;
    switch (pcs) {
        case SkColorSpace_A2B::PCS::kLAB:
            encodingFactor = 1.f;
            break;
        case SkColorSpace_A2B::PCS::kXYZ:
            encodingFactor = 65535 / 32768.f;
            break;
        default:
            encodingFactor = 1.f;
            SkASSERT(false);
            break; 
    }
    float array[16];
    array[ 0] = encodingFactor * SkFixedToFloat(read_big_endian_i32(src));
    array[ 1] = encodingFactor * SkFixedToFloat(read_big_endian_i32(src + 4));
    array[ 2] = encodingFactor * SkFixedToFloat(read_big_endian_i32(src + 8));

    array[ 4] = encodingFactor * SkFixedToFloat(read_big_endian_i32(src + 12));
    array[ 5] = encodingFactor * SkFixedToFloat(read_big_endian_i32(src + 16));
    array[ 6] = encodingFactor * SkFixedToFloat(read_big_endian_i32(src + 20));

    array[ 8] = encodingFactor * SkFixedToFloat(read_big_endian_i32(src + 24));
    array[ 9] = encodingFactor * SkFixedToFloat(read_big_endian_i32(src + 28));
    array[10] = encodingFactor * SkFixedToFloat(read_big_endian_i32(src + 32));

    if (translate) {
        array[ 3] = encodingFactor * SkFixedToFloat(read_big_endian_i32(src + 36)); // translate R
        array[ 7] = encodingFactor * SkFixedToFloat(read_big_endian_i32(src + 40)); // translate G
        array[11] = encodingFactor * SkFixedToFloat(read_big_endian_i32(src + 44)); // translate B
    } else {
        array[ 3] = 0.0f;
        array[ 7] = 0.0f;
        array[11] = 0.0f;
    }

    array[12] = 0.0f;
    array[13] = 0.0f;
    array[14] = 0.0f;
    array[15] = 1.0f;
    matrix->setRowMajorf(array);
    SkColorSpacePrintf("A2B0 matrix loaded:\n");
    for (int r = 0; r < 4; ++r) {
        SkColorSpacePrintf("|");
        for (int c = 0; c < 4; ++c) {
            SkColorSpacePrintf(" %f ", matrix->get(r, c));
        }
        SkColorSpacePrintf("|\n");
    }
    return true;
}

static inline SkGammaNamed is_named(const sk_sp<SkGammas>& gammas) {
    for (uint8_t i = 0; i < gammas->channels(); ++i) {
        if (!gammas->isNamed(i) || gammas->data(i).fNamed != gammas->data(0).fNamed) {
            return kNonStandard_SkGammaNamed;
        }
    }
    return gammas->data(0).fNamed;
}

/**
 *  Parse and load an entire stored curve. Handles invalid gammas as well.
 *
 *  There's nothing to do for the simple cases, but for table gammas we need to actually
 *  read the table into heap memory.  And for parametric gammas, we need to copy over the
 *  parameter values.
 *
 *  @param gammaNamed    Out-variable. The named gamma curve.
 *  @param gammas        Out-variable. The stored gamma curve information. Can be null if
 *                       gammaNamed is a named curve
 *  @param inputChannels The number of gamma input channels
 *  @param rTagPtr       Pointer to start of the gamma tag.
 *  @param taglen        The size in bytes of the tag
 *
 *  @return              false on failure, true on success
 */
static bool parse_and_load_gamma(SkGammaNamed* gammaNamed, sk_sp<SkGammas>* gammas,
                                 uint8_t inputChannels, const uint8_t* tagSrc, size_t tagLen) {
    SkGammas::Data data[kMaxColorChannels];
    SkColorSpaceTransferFn params[kMaxColorChannels];
    SkGammas::Type type[kMaxColorChannels];
    const uint8_t* tagPtr[kMaxColorChannels];

    tagPtr[0] = tagSrc;

    *gammaNamed = kNonStandard_SkGammaNamed;

    // On an invalid first gamma, tagBytes remains set as zero.  This causes the two
    // subsequent to be treated as identical (which is what we want).
    size_t tagBytes = 0;
    type[0] = parse_gamma(&data[0], &params[0], &tagBytes, tagPtr[0], tagLen);
    handle_invalid_gamma(&type[0], &data[0]);
    size_t alignedTagBytes = SkAlign4(tagBytes);

    bool allChannelsSame = false;
    if (inputChannels * alignedTagBytes <= tagLen) {
        allChannelsSame = true;
        for (uint8_t i = 1; i < inputChannels; ++i) {
            if (0 != memcmp(tagSrc, tagSrc + i * alignedTagBytes, tagBytes)) {
                allChannelsSame = false;
                break;
            }
        }
    }
    if (allChannelsSame) {
        if (SkGammas::Type::kNamed_Type == type[0]) {
            *gammaNamed = data[0].fNamed;
        } else {
            size_t allocSize = sizeof(SkGammas);
            return_if_false(safe_add(allocSize, gamma_alloc_size(type[0], data[0]), &allocSize),
                            "SkGammas struct is too large to allocate");
            void* memory = sk_malloc_throw(allocSize);
            *gammas = sk_sp<SkGammas>(new (memory) SkGammas(inputChannels));
            load_gammas(memory, 0, type[0], &data[0], params[0], tagPtr[0]);

            for (uint8_t channel = 0; channel < inputChannels; ++channel) {
                (*gammas)->fType[channel] = type[0];
                (*gammas)->fData[channel] = data[0];
            }
        }
    } else {
        for (uint8_t channel = 1; channel < inputChannels; ++channel) {
            tagPtr[channel] = tagPtr[channel - 1] + alignedTagBytes;
            tagLen = tagLen > alignedTagBytes ? tagLen - alignedTagBytes : 0;
            tagBytes = 0;
            type[channel] = parse_gamma(&data[channel], &params[channel], &tagBytes,
                                        tagPtr[channel], tagLen);
            handle_invalid_gamma(&type[channel], &data[channel]);
            alignedTagBytes = SkAlign4(tagBytes);
        }

        size_t allocSize = sizeof(SkGammas);
        for (uint8_t channel = 0; channel < inputChannels; ++channel) {
            return_if_false(safe_add(allocSize, gamma_alloc_size(type[channel], data[channel]),
                                     &allocSize),
                            "SkGammas struct is too large to allocate");
        }
        void* memory = sk_malloc_throw(allocSize);
        *gammas = sk_sp<SkGammas>(new (memory) SkGammas(inputChannels));

        uint32_t offset = 0;
        for (uint8_t channel = 0; channel < inputChannels; ++channel) {
            (*gammas)->fType[channel] = type[channel];
            offset += load_gammas(memory,offset, type[channel], &data[channel], params[channel],
                                  tagPtr[channel]);
            (*gammas)->fData[channel] = data[channel];

        }
    }

    if (kNonStandard_SkGammaNamed == *gammaNamed) {
        *gammaNamed = is_named(*gammas);
        if (kNonStandard_SkGammaNamed != *gammaNamed) {
            // No need to keep the gammas struct, the enum is enough.
            *gammas = nullptr;
        }
    }
    return true;
}

static bool is_lut_gamma_linear(const uint8_t* src, size_t count, size_t precision) {
    // check for linear gamma (this is very common in lut gammas, as they aren't optional)
    const float normalizeX = 1.f / (count - 1);
    for (uint32_t x = 0; x < count; ++x) {
        const float y = precision == 1 ? (src[x] / 255.f)
                                       : (read_big_endian_u16(src + 2*x) / 65535.f);
        if (!color_space_almost_equal(x * normalizeX, y)) {
            return false;
        }
    }
    return true;
}

static bool load_lut_gammas(sk_sp<SkGammas>* gammas, SkGammaNamed* gammaNamed, size_t numTables,
                            size_t entriesPerTable, size_t precision, const uint8_t* src,
                            size_t len) {
    if (precision != 1 && precision != 2) {
        SkColorSpacePrintf("Invalid gamma table precision %d\n", precision);
        return false;
    }
    uint32_t totalEntries;
    return_if_false(safe_mul(entriesPerTable, numTables, &totalEntries),
                    "Too many entries in gamma table.");
    uint32_t readBytes;
    return_if_false(safe_mul(precision, totalEntries, &readBytes),
                    "SkGammas struct is too large to read");
    if (len < readBytes) {
        SkColorSpacePrintf("Gamma table is too small. Provided: %d. Required: %d\n",
                           len, readBytes);
        return false;
    }

    uint32_t writeBytesPerChannel;
    return_if_false(safe_mul(sizeof(float), entriesPerTable, &writeBytesPerChannel),
                    "SkGammas struct is too large to allocate");
    const size_t readBytesPerChannel = precision * entriesPerTable;
    size_t numTablesToUse = 1;
    for (size_t tableIndex = 1; tableIndex < numTables; ++tableIndex) {
        if (0 != memcmp(src, src + readBytesPerChannel * tableIndex, readBytesPerChannel)) {
            numTablesToUse = numTables;
            break;
        }
    }

    if (1 == numTablesToUse) {
        if (is_lut_gamma_linear(src, entriesPerTable, precision)) {
            *gammaNamed = kLinear_SkGammaNamed;
            return true;
        }
    }
    *gammaNamed = kNonStandard_SkGammaNamed;

    uint32_t writetableBytes;
    return_if_false(safe_mul(numTablesToUse, writeBytesPerChannel, &writetableBytes),
                    "SkGammas struct is too large to allocate");
    size_t allocSize = sizeof(SkGammas);
    return_if_false(safe_add(allocSize, (size_t)writetableBytes, &allocSize),
                    "SkGammas struct is too large to allocate");

    void* memory = sk_malloc_throw(allocSize);
    *gammas = sk_sp<SkGammas>(new (memory) SkGammas(numTables));

    for (size_t tableIndex = 0; tableIndex < numTablesToUse; ++tableIndex) {
        const uint8_t* ptr = src + readBytesPerChannel * tableIndex;
        const size_t offset = sizeof(SkGammas) + tableIndex * writeBytesPerChannel;
        float* table = SkTAddOffset<float>(memory, offset);
        if (1 == precision) {
            for (uint32_t i = 0; i < entriesPerTable; ++i, ptr += 1) {
                table[i] = ((float) *ptr) / 255.0f;
            }
        } else if (2 == precision) {
            for (uint32_t i = 0; i < entriesPerTable; ++i, ptr += 2) {
                table[i] = ((float) read_big_endian_u16(ptr)) / 65535.0f;
            }
        }
    }

    SkASSERT(1 == numTablesToUse|| numTables == numTablesToUse);

    size_t tableOffset = 0;
    for (size_t tableIndex = 0; tableIndex < numTables; ++tableIndex) {
        (*gammas)->fType[tableIndex]                = SkGammas::Type::kTable_Type;
        (*gammas)->fData[tableIndex].fTable.fOffset = tableOffset;
        (*gammas)->fData[tableIndex].fTable.fSize   = entriesPerTable;
        if (numTablesToUse > 1) {
            tableOffset += writeBytesPerChannel;
        }
    }

    return true;
}

bool load_a2b0_a_to_b_type(std::vector<SkColorSpace_A2B::Element>* elements, const uint8_t* src,
                           size_t len, SkColorSpace_A2B::PCS pcs) {
<<<<<<< HEAD
=======
    SkASSERT(len >= 32);
>>>>>>> ae9cc5d3
    // Read the number of channels.  The four bytes (4-7) that we skipped are reserved and
    // must be zero.
    const uint8_t inputChannels = src[8];
    const uint8_t outputChannels = src[9];
    if (SkColorLookUpTable::kOutputChannels != outputChannels) {
        // We only handle RGB outputs. The number of output channels must be 3.
        SkColorSpacePrintf("Output channels (%d) must equal 3 in A to B tag.\n", outputChannels);
        return false;
    }
<<<<<<< HEAD
=======
    if (inputChannels == 0 || inputChannels > 4) {
        // And we only support 4 input channels.
        // ICC says up to 16 but our decode can only handle 4.
        // It could easily be extended to support up to 8, but we only allow CMYK/RGB
        // input color spaces which are 3 and 4 so let's restrict it to 4 instead of 8.
        // We can always change this check when we support bigger input spaces.
        SkColorSpacePrintf("Input channels (%d) must be between 1 and 4 in A to B tag.\n",
                           inputChannels);
        return false;
    }

>>>>>>> ae9cc5d3

    // It is important that these are loaded in the order of application, as the
    // order you construct an A2B color space's elements is the order it is applied

    // If the offset is non-zero it indicates that the element is present.
    const uint32_t offsetToACurves = read_big_endian_i32(src + 28);
    if (0 != offsetToACurves && offsetToACurves < len) {
        const size_t tagLen = len - offsetToACurves;
        SkGammaNamed gammaNamed;
        sk_sp<SkGammas> gammas;
        if (!parse_and_load_gamma(&gammaNamed, &gammas, inputChannels, src + offsetToACurves,
                                  tagLen)) {
            return false;
        }
        if (gammas) {
            elements->push_back(SkColorSpace_A2B::Element(std::move(gammas)));
        } else if (kLinear_SkGammaNamed != gammaNamed) {
            elements->push_back(SkColorSpace_A2B::Element(gammaNamed, inputChannels));
        }
    }

    const uint32_t offsetToColorLUT = read_big_endian_i32(src + 24);
    if (0 != offsetToColorLUT && offsetToColorLUT < len) {
        sk_sp<SkColorLookUpTable> colorLUT;
        const uint8_t* clutSrc = src + offsetToColorLUT;
        const size_t clutLen = len - offsetToColorLUT;
        // 16 bytes reserved for grid points, 1 for precision, 3 for padding.
        // The color LUT data follows after this header.
        static constexpr uint32_t kColorLUTHeaderSize = 20;
        if (clutLen < kColorLUTHeaderSize) {
            SkColorSpacePrintf("Color LUT tag is too small (%d bytes).", clutLen);
            return false;
        }

        SkASSERT(inputChannels <= kMaxColorChannels);
        uint8_t gridPoints[kMaxColorChannels];
        for (uint32_t i = 0; i < inputChannels; ++i) {
            gridPoints[i] = clutSrc[i];
        }
        // Space is provided for a maximum of 16 input channels.
        // Now we determine the precision of the table values.
        const uint8_t precision = clutSrc[16];
        if (!load_color_lut(&colorLUT, inputChannels, precision, gridPoints,
                            clutSrc + kColorLUTHeaderSize, clutLen - kColorLUTHeaderSize)) {
            SkColorSpacePrintf("Failed to read color LUT from A to B tag.\n");
            return false;
        }
        elements->push_back(SkColorSpace_A2B::Element(std::move(colorLUT)));
    }

    const uint32_t offsetToMCurves = read_big_endian_i32(src + 20);
    if (0 != offsetToMCurves && offsetToMCurves < len) {
        const size_t tagLen = len - offsetToMCurves;
        SkGammaNamed gammaNamed;
        sk_sp<SkGammas> gammas;
        if (!parse_and_load_gamma(&gammaNamed, &gammas, outputChannels, src + offsetToMCurves,
                                  tagLen)) {
            return false;
        }
        if (gammas) {
            elements->push_back(SkColorSpace_A2B::Element(std::move(gammas)));
        } else if (kLinear_SkGammaNamed != gammaNamed) {
            elements->push_back(SkColorSpace_A2B::Element(gammaNamed, outputChannels));
        }
    }

    const uint32_t offsetToMatrix = read_big_endian_i32(src + 16);
    if (0 != offsetToMatrix && offsetToMatrix < len) {
        SkMatrix44 matrix(SkMatrix44::kUninitialized_Constructor);
        if (!load_matrix(&matrix, src + offsetToMatrix, len - offsetToMatrix, true, pcs)) {
            SkColorSpacePrintf("Failed to read matrix from A to B tag.\n");
        } else if (!matrix.isIdentity()) {
            elements->push_back(SkColorSpace_A2B::Element(matrix));
        }
    }

    const uint32_t offsetToBCurves = read_big_endian_i32(src + 12);
    if (0 != offsetToBCurves && offsetToBCurves < len) {
        const size_t tagLen = len - offsetToBCurves;
        SkGammaNamed gammaNamed;
        sk_sp<SkGammas> gammas;
        if (!parse_and_load_gamma(&gammaNamed, &gammas, outputChannels, src + offsetToBCurves,
                                  tagLen)) {
            return false;
        }
        if (gammas) {
            elements->push_back(SkColorSpace_A2B::Element(std::move(gammas)));
        } else if (kLinear_SkGammaNamed != gammaNamed) {
            elements->push_back(SkColorSpace_A2B::Element(gammaNamed, outputChannels));
        }
    }

    return true;
}

bool load_a2b0_lutn_type(std::vector<SkColorSpace_A2B::Element>* elements, const uint8_t* src,
                         size_t len, SkColorSpace_A2B::PCS pcs) {
    const uint32_t type = read_big_endian_u32(src);
    switch (type) {
        case kTAG_lut8Type:
            SkASSERT(len >= 48);
            break;
        case kTAG_lut16Type:
            SkASSERT(len >= 52);
            break;
        default:
            SkASSERT(false);
            return false;
    }
    // Read the number of channels.
    // The four bytes (4-7) that we skipped are reserved and must be zero.
    const uint8_t inputChannels = src[8];
    const uint8_t outputChannels = src[9];
    if (SkColorLookUpTable::kOutputChannels != outputChannels) {
        // We only handle RGB outputs. The number of output channels must be 3.
        SkColorSpacePrintf("Output channels (%d) must equal 3 in A to B tag.\n", outputChannels);
        return false;
    }
    if (inputChannels == 0 || inputChannels > 4) {
        // And we only support 4 input channels.
        // ICC says up to 16 but our decode can only handle 4.
        // It could easily be extended to support up to 8, but we only allow CMYK/RGB
        // input color spaces which are 3 and 4 so let's restrict it to 4 instead of 8.
        // We can always change this check when we support bigger input spaces.
        SkColorSpacePrintf("Input channels (%d) must be between 1 and 4 in A to B tag.\n",
                           inputChannels);
        return false;
    }

    const uint8_t clutGridPoints = src[10];
    // 11th byte reserved for padding (required to be zero)

    SkMatrix44 matrix(SkMatrix44::kUninitialized_Constructor);
    load_matrix(&matrix, &src[12], len - 12, false, pcs);
    if (!matrix.isIdentity()) {
        // ICC specs (10.8/10.9) say lut8/16Type profiles must have identity matrices
        // if the input color space is not PCSXYZ, and we do not support PCSXYZ input color spaces
        // so we should never encounter a non-identity matrix here.
        // However, 2 test images from the ICC website have RGB input spaces and non-identity
        // matrices so we're not going to fail here, despite being against the spec.
        SkColorSpacePrintf("Warning: non-Identity matrix found in non-XYZ input color space"
                           "lut profile");
        elements->push_back(SkColorSpace_A2B::Element(matrix));
    }

    size_t dataOffset      = 48;
    // # of input table entries
    size_t inTableEntries  = 256;
    // # of output table entries
    size_t outTableEntries = 256;
    size_t precision       = 1;
    if (kTAG_lut16Type == type) {
        dataOffset      = 52;
        inTableEntries  = read_big_endian_u16(src + 48);
        outTableEntries = read_big_endian_u16(src + 50);
        precision       = 2;
        
        constexpr size_t kMaxLut16GammaEntries = 4096;
        if (inTableEntries < 2) {
            SkColorSpacePrintf("Too few (%d) input gamma table entries. Must have at least 2.\n",
                               inTableEntries);
            return false;
        } else if (inTableEntries > kMaxLut16GammaEntries) {
            SkColorSpacePrintf("Too many (%d) input gamma table entries. Must have at most %d.\n",
                               inTableEntries, kMaxLut16GammaEntries);
            return false;
        }
        
        if (outTableEntries < 2) {
            SkColorSpacePrintf("Too few (%d) output gamma table entries. Must have at least 2.\n",
                               outTableEntries);
            return false;
        } else if (outTableEntries > kMaxLut16GammaEntries) {
            SkColorSpacePrintf("Too many (%d) output gamma table entries. Must have at most %d.\n",
                               outTableEntries, kMaxLut16GammaEntries);
            return false;
        }
    }

    const size_t inputOffset = dataOffset;
    return_if_false(len >= inputOffset, "A2B0 lutnType tag too small for input gamma table");
    sk_sp<SkGammas> inputGammas;
    SkGammaNamed inputGammaNamed;
    if (!load_lut_gammas(&inputGammas, &inputGammaNamed, inputChannels, inTableEntries, precision,
                         src + inputOffset, len - inputOffset)) {
        SkColorSpacePrintf("Failed to read input gammas from lutnType tag.\n");
        return false;
    }
    SkASSERT(inputGammas || inputGammaNamed != kNonStandard_SkGammaNamed);
    if (kLinear_SkGammaNamed != inputGammaNamed) {
        if (kNonStandard_SkGammaNamed != inputGammaNamed) {
            elements->push_back(SkColorSpace_A2B::Element(inputGammaNamed, inputChannels));
        } else {
            elements->push_back(SkColorSpace_A2B::Element(std::move(inputGammas)));
        }
    }

    const size_t clutOffset = inputOffset + precision*inTableEntries*inputChannels;
    return_if_false(len >= clutOffset, "A2B0 lutnType tag too small for CLUT");
    sk_sp<SkColorLookUpTable> colorLUT;
    const uint8_t gridPoints[kMaxColorChannels] = {
        clutGridPoints, clutGridPoints, clutGridPoints, clutGridPoints
    };
    if (!load_color_lut(&colorLUT, inputChannels, precision, gridPoints, src + clutOffset,
                        len - clutOffset)) {
        SkColorSpacePrintf("Failed to read color LUT from lutnType tag.\n");
        return false;
    }
    SkASSERT(colorLUT);
    elements->push_back(SkColorSpace_A2B::Element(std::move(colorLUT)));

    size_t clutSize = precision * outputChannels;
    for (int i = 0; i < inputChannels; ++i) {
        clutSize *= clutGridPoints;
    }
    const size_t outputOffset = clutOffset + clutSize;
    return_if_false(len >= outputOffset, "A2B0 lutnType tag too small for output gamma table");
    sk_sp<SkGammas> outputGammas;
    SkGammaNamed outputGammaNamed;
    if (!load_lut_gammas(&outputGammas, &outputGammaNamed, outputChannels, outTableEntries,
                         precision, src + outputOffset, len - outputOffset)) {
        SkColorSpacePrintf("Failed to read output gammas from lutnType tag.\n");
        return false;
    }
    SkASSERT(outputGammas || outputGammaNamed != kNonStandard_SkGammaNamed);
    if (kLinear_SkGammaNamed != outputGammaNamed) {
        if (kNonStandard_SkGammaNamed != outputGammaNamed) {
            elements->push_back(SkColorSpace_A2B::Element(outputGammaNamed, outputChannels));
        } else {
            elements->push_back(SkColorSpace_A2B::Element(std::move(outputGammas)));
        }
    }

    return true;
}

static inline int icf_channels(SkColorSpace_Base::ICCTypeFlag iccType) {
    switch (iccType) {
        case SkColorSpace_Base::kRGB_ICCTypeFlag:
            return 3;
        case SkColorSpace_Base::kCMYK_ICCTypeFlag:
            return 4;
        default:
            SkASSERT(false);
            return 0;
    }
}

static bool load_a2b0(std::vector<SkColorSpace_A2B::Element>* elements, const uint8_t* src,
<<<<<<< HEAD
                      size_t len, SkColorSpace_A2B::PCS pcs) {
=======
                      size_t len, SkColorSpace_A2B::PCS pcs,
                      SkColorSpace_Base::ICCTypeFlag iccType) {
>>>>>>> ae9cc5d3
    const uint32_t type = read_big_endian_u32(src);
    switch (type) {
        case kTAG_AtoBType:
            if (len < 32) {
                SkColorSpacePrintf("A to B tag is too small (%d bytes).", len);
                return false;
            }
            SkColorSpacePrintf("A2B0 tag is of type lutAtoBType\n");
<<<<<<< HEAD
            return load_a2b0_a_to_b_type(elements, src, len, pcs);
=======
            if (!load_a2b0_a_to_b_type(elements, src, len, pcs)) {
                return false;
            }
            break;
        case kTAG_lut8Type:
            if (len < 48) {
                SkColorSpacePrintf("lut8 tag is too small (%d bytes).", len);
                return false;
            }
            SkColorSpacePrintf("A2B0 tag of type lut8Type\n");
            if (!load_a2b0_lutn_type(elements, src, len, pcs)) {
                return false;
            }
            break;
        case kTAG_lut16Type:
            if (len < 52) {
                SkColorSpacePrintf("lut16 tag is too small (%d bytes).", len);
                return false;
            }
            SkColorSpacePrintf("A2B0 tag of type lut16Type\n");
            if (!load_a2b0_lutn_type(elements, src, len, pcs)) {
                return false;
            }
            break;
>>>>>>> ae9cc5d3
        default:
            SkColorSpacePrintf("Unsupported A to B tag type: %c%c%c%c\n", (type>>24)&0xFF,
                               (type>>16)&0xFF, (type>>8)&0xFF, type&0xFF);
            return false;
    }
    SkASSERT(SkColorSpace_A2B::PCS::kLAB == pcs || SkColorSpace_A2B::PCS::kXYZ == pcs);
    static constexpr int kPCSChannels = 3; // must be PCSLAB or PCSXYZ
    if (elements->empty()) {
        return kPCSChannels == icf_channels(iccType);
    }
    // now let's verify that the input/output channels of each A2B element actually match up
    if (icf_channels(iccType) != elements->front().inputChannels()) {
        SkColorSpacePrintf("Input channel count does not match first A2B element's input count");
        return false;
    }
    for (size_t i = 1; i < elements->size(); ++i) {
        if ((*elements)[i - 1].outputChannels() != (*elements)[i].inputChannels()) {
            SkColorSpacePrintf("A2B elements don't agree in input/output channel counts");
            return false;
        }
    }
    if (kPCSChannels != elements->back().outputChannels()) {
        SkColorSpacePrintf("PCS channel count doesn't match last A2B element's output count");
        return false;
    }
    return true;
}

static bool tag_equals(const ICCTag* a, const ICCTag* b, const uint8_t* base) {
    if (!a || !b) {
        return a == b;
    }

    if (a->fLength != b->fLength) {
        return false;
    }

    if (a->fOffset == b->fOffset) {
        return true;
    }

    return !memcmp(a->addr(base), b->addr(base), a->fLength);
}

static inline bool is_close_to_d50(const SkMatrix44& matrix) {
    // rX + gX + bX
    float X = matrix.getFloat(0, 0) + matrix.getFloat(0, 1) + matrix.getFloat(0, 2);

    // rY + gY + bY
    float Y = matrix.getFloat(1, 0) + matrix.getFloat(1, 1) + matrix.getFloat(1, 2);

    // rZ + gZ + bZ
    float Z = matrix.getFloat(2, 0) + matrix.getFloat(2, 1) + matrix.getFloat(2, 2);

    static const float kD50_WhitePoint[3] = { 0.96420f, 1.00000f, 0.82491f };

    // This is a bit more lenient than QCMS and Adobe.  Is there a reason to be stricter here?
    return (SkTAbs(X - kD50_WhitePoint[0]) <= 0.04f) &&
           (SkTAbs(Y - kD50_WhitePoint[1]) <= 0.04f) &&
           (SkTAbs(Z - kD50_WhitePoint[2]) <= 0.04f);
}

static sk_sp<SkColorSpace> make_xyz(const ICCProfileHeader& header, ICCTag* tags, int tagCount,
                                    const uint8_t* base, sk_sp<SkData> profileData) {
    if (kLAB_PCSSpace == header.fPCS) {
        return nullptr;
    }

    // Recognize the rXYZ, gXYZ, and bXYZ tags.
    const ICCTag* r = ICCTag::Find(tags, tagCount, kTAG_rXYZ);
    const ICCTag* g = ICCTag::Find(tags, tagCount, kTAG_gXYZ);
    const ICCTag* b = ICCTag::Find(tags, tagCount, kTAG_bXYZ);
    if (!r || !g || !b) {
        return nullptr;
    }

    float toXYZ[9];
    if (!load_xyz(&toXYZ[0], r->addr(base), r->fLength) ||
        !load_xyz(&toXYZ[3], g->addr(base), g->fLength) ||
        !load_xyz(&toXYZ[6], b->addr(base), b->fLength))
    {
        return_null("Need valid rgb tags for XYZ space");
    }
    SkMatrix44 mat(SkMatrix44::kUninitialized_Constructor);
    mat.set3x3(toXYZ[0], toXYZ[1], toXYZ[2],
               toXYZ[3], toXYZ[4], toXYZ[5],
               toXYZ[6], toXYZ[7], toXYZ[8]);
    if (!is_close_to_d50(mat)) {
        return_null("XYZ matrix is not D50");
    }

    // If some, but not all, of the gamma tags are missing, assume that all
    // gammas are meant to be the same.
    r = ICCTag::Find(tags, tagCount, kTAG_rTRC);
    g = ICCTag::Find(tags, tagCount, kTAG_gTRC);
    b = ICCTag::Find(tags, tagCount, kTAG_bTRC);
    if ((!r || !g || !b)) {
        if (!r) {
            r = g ? g : b;
        }
        if (!g) {
            g = r ? r : b;
        }
        if (!b) {
            b = r ? r : g;
        }
    }

    SkGammaNamed gammaNamed = kNonStandard_SkGammaNamed;
    sk_sp<SkGammas> gammas = nullptr;
    size_t tagBytes;
    if (r && g && b) {
        if (tag_equals(r, g, base) && tag_equals(g, b, base)) {
            SkGammas::Data data;
            SkColorSpaceTransferFn params;
            SkGammas::Type type =
                    parse_gamma(&data, &params, &tagBytes, r->addr(base), r->fLength);
            handle_invalid_gamma(&type, &data);

            if (SkGammas::Type::kNamed_Type == type) {
                gammaNamed = data.fNamed;
            } else {
                size_t allocSize = sizeof(SkGammas);
                if (!safe_add(allocSize, gamma_alloc_size(type, data), &allocSize)) {
                    return_null("SkGammas struct is too large to allocate");
                }
                void* memory = sk_malloc_throw(allocSize);
                gammas = sk_sp<SkGammas>(new (memory) SkGammas(3));
                load_gammas(memory, 0, type, &data, params, r->addr(base));

                for (int i = 0; i < 3; ++i) {
                    gammas->fType[i] = type;
                    gammas->fData[i] = data;
                }
            }
        } else {
            SkGammas::Data rData;
            SkColorSpaceTransferFn rParams;
            SkGammas::Type rType =
                    parse_gamma(&rData, &rParams, &tagBytes, r->addr(base), r->fLength);
            handle_invalid_gamma(&rType, &rData);

            SkGammas::Data gData;
            SkColorSpaceTransferFn gParams;
            SkGammas::Type gType =
                    parse_gamma(&gData, &gParams, &tagBytes, g->addr(base), g->fLength);
            handle_invalid_gamma(&gType, &gData);

            SkGammas::Data bData;
            SkColorSpaceTransferFn bParams;
            SkGammas::Type bType =
                    parse_gamma(&bData, &bParams, &tagBytes, b->addr(base), b->fLength);
            handle_invalid_gamma(&bType, &bData);

            size_t allocSize = sizeof(SkGammas);
            if (!safe_add(allocSize, gamma_alloc_size(rType, rData), &allocSize) ||
                !safe_add(allocSize, gamma_alloc_size(gType, gData), &allocSize) ||
                !safe_add(allocSize, gamma_alloc_size(bType, bData), &allocSize)) {
                return_null("SkGammas struct is too large to allocate");
            }
            void* memory = sk_malloc_throw(allocSize);
            gammas = sk_sp<SkGammas>(new (memory) SkGammas(3));

            uint32_t offset = 0;
            gammas->fType[0] = rType;
            offset += load_gammas(memory, offset, rType, &rData, rParams,
                                  r->addr(base));

            gammas->fType[1] = gType;
            offset += load_gammas(memory, offset, gType, &gData, gParams,
                                  g->addr(base));

            gammas->fType[2] = bType;
            load_gammas(memory, offset, bType, &bData, bParams, b->addr(base));

            gammas->fData[0] = rData;
            gammas->fData[1] = gData;
            gammas->fData[2] = bData;
        }
    } else {
        // Guess sRGB if the profile is missing transfer functions.
        gammaNamed = kSRGB_SkGammaNamed;
    }

    if (kNonStandard_SkGammaNamed == gammaNamed) {
        // It's possible that we'll initially detect non-matching gammas, only for
        // them to evaluate to the same named gamma curve.
        gammaNamed = is_named(gammas);
    }

    if (kNonStandard_SkGammaNamed == gammaNamed) {
        return sk_sp<SkColorSpace>(new SkColorSpace_XYZ(gammaNamed,
                                                        std::move(gammas),
                                                        mat, std::move(profileData)));
    }

    return SkColorSpace_Base::MakeRGB(gammaNamed, mat);
}

static sk_sp<SkColorSpace> make_gray(const ICCProfileHeader& header, ICCTag* tags, int tagCount,
                                     const uint8_t* base, sk_sp<SkData> profileData) {
    if (kLAB_PCSSpace == header.fPCS) {
        return nullptr;
    }

    const ICCTag* grayTRC = ICCTag::Find(tags, tagCount, kTAG_kTRC);
    if (!grayTRC) {
        return_null("grayTRC tag required for monochrome profiles.");
    }
    SkGammas::Data data;
    SkColorSpaceTransferFn params;
    size_t tagBytes;
    SkGammas::Type type =
            parse_gamma(&data, &params, &tagBytes, grayTRC->addr(base), grayTRC->fLength);
    handle_invalid_gamma(&type, &data);

    SkMatrix44 toXYZD50(SkMatrix44::kIdentity_Constructor);
    toXYZD50.setFloat(0, 0, kWhitePointD50[0]);
    toXYZD50.setFloat(1, 1, kWhitePointD50[1]);
    toXYZD50.setFloat(2, 2, kWhitePointD50[2]);
    if (SkGammas::Type::kNamed_Type == type) {
        return SkColorSpace_Base::MakeRGB(data.fNamed, toXYZD50);
    }

    size_t allocSize = sizeof(SkGammas);
    if (!safe_add(allocSize, gamma_alloc_size(type, data), &allocSize)) {
        return_null("SkGammas struct is too large to allocate");
    }
    void* memory = sk_malloc_throw(allocSize);
    sk_sp<SkGammas> gammas = sk_sp<SkGammas>(new (memory) SkGammas(3));
    load_gammas(memory, 0, type, &data, params, grayTRC->addr(base));
    for (int i = 0; i < 3; ++i) {
        gammas->fType[i] = type;
        gammas->fData[i] = data;
    }

    return sk_sp<SkColorSpace>(new SkColorSpace_XYZ(kNonStandard_SkGammaNamed,
                                                    std::move(gammas),
                                                    toXYZD50, std::move(profileData)));
}

static sk_sp<SkColorSpace> make_a2b(SkColorSpace_Base::ICCTypeFlag iccType,
                                    const ICCProfileHeader& header, ICCTag* tags, int tagCount,
                                    const uint8_t* base, sk_sp<SkData> profileData) {
    const ICCTag* a2b0 = ICCTag::Find(tags, tagCount, kTAG_A2B0);
    if (a2b0) {
        const SkColorSpace_A2B::PCS pcs = kXYZ_PCSSpace == header.fPCS
                                        ? SkColorSpace_A2B::PCS::kXYZ
                                        : SkColorSpace_A2B::PCS::kLAB;
        std::vector<SkColorSpace_A2B::Element> elements;
        if (load_a2b0(&elements, a2b0->addr(base), a2b0->fLength, pcs, iccType)) {
            return sk_sp<SkColorSpace>(new SkColorSpace_A2B(iccType, std::move(elements),
                                                            pcs, std::move(profileData)));
        }
    }

    return nullptr;
}

sk_sp<SkColorSpace> SkColorSpace::MakeICC(const void* input, size_t len) {
    return SkColorSpace_Base::MakeICC(input, len, SkColorSpace_Base::kRGB_ICCTypeFlag);
}

sk_sp<SkColorSpace> SkColorSpace_Base::MakeICC(const void* input, size_t len,
                                               ICCTypeFlag desiredType) {
    if (!input || len < kICCHeaderSize) {
        return_null("Data is null or not large enough to contain an ICC profile");
    }

    // Create our own copy of the input.
    void* memory = sk_malloc_throw(len);
    memcpy(memory, input, len);
    sk_sp<SkData> profileData = SkData::MakeFromMalloc(memory, len);
    const uint8_t* base = profileData->bytes();
    const uint8_t* ptr = base;

    // Read the ICC profile header and check to make sure that it is valid.
    ICCProfileHeader header;
    header.init(ptr, len);
    if (!header.valid()) {
        return nullptr;
    }

    // Adjust ptr and len before reading the tags.
    if (len < header.fSize) {
        SkColorSpacePrintf("ICC profile might be truncated.\n");
    } else if (len > header.fSize) {
        SkColorSpacePrintf("Caller provided extra data beyond the end of the ICC profile.\n");
        len = header.fSize;
    }
    ptr += kICCHeaderSize;
    len -= kICCHeaderSize;

    // Parse tag headers.
    uint32_t tagCount = header.fTagCount;
    SkColorSpacePrintf("ICC profile contains %d tags.\n", tagCount);
    if (len < kICCTagTableEntrySize * tagCount) {
        return_null("Not enough input data to read tag table entries");
    }

    SkAutoTArray<ICCTag> tags(tagCount);
    for (uint32_t i = 0; i < tagCount; i++) {
        ptr = tags[i].init(ptr);
        SkColorSpacePrintf("[%d] %c%c%c%c %d %d\n", i, (tags[i].fSignature >> 24) & 0xFF,
                (tags[i].fSignature >> 16) & 0xFF, (tags[i].fSignature >>  8) & 0xFF,
                (tags[i].fSignature >>  0) & 0xFF, tags[i].fOffset, tags[i].fLength);

        if (!tags[i].valid(kICCHeaderSize + len)) {
            return_null("Tag is too large to fit in ICC profile");
        }
    }

    switch (header.fInputColorSpace) {
        case kRGB_ColorSpace: {
            if (!(kRGB_ICCTypeFlag & desiredType)) {
                return_null("Provided input color format (RGB) does not match profile.");
            }

<<<<<<< HEAD
            // Recognize color profile specified by A2B0 tag.
            const ICCTag* a2b0 = ICCTag::Find(tags.get(), tagCount, kTAG_A2B0);
            if (a2b0) {
                const SkColorSpace_A2B::PCS pcs = kXYZ_PCSSpace == header.fPCS
                                                ? SkColorSpace_A2B::PCS::kXYZ
                                                : SkColorSpace_A2B::PCS::kLAB;
                std::vector<SkColorSpace_A2B::Element> elements;
                if (!load_a2b0(&elements, a2b0->addr(base), a2b0->fLength, pcs)) {
                    return_null("Failed to parse A2B0 tag");
                }
                return sk_sp<SkColorSpace>(new SkColorSpace_A2B(pcs, std::move(data),
                                                                std::move(elements)));
=======
            sk_sp<SkColorSpace> colorSpace =
                    make_xyz(header, tags.get(), tagCount, base, profileData);
            if (colorSpace) {
                return colorSpace;
>>>>>>> ae9cc5d3
            }

            desiredType = kRGB_ICCTypeFlag;
            break;
        }
        case kGray_ColorSpace: {
            if (!(kGray_ICCTypeFlag & desiredType)) {
                return_null("Provided input color format (Gray) does not match profile.");
            }

            return make_gray(header, tags.get(), tagCount, base, profileData);
        }
        case kCMYK_ColorSpace:
            if (!(kCMYK_ICCTypeFlag & desiredType)) {
                return_null("Provided input color format (CMYK) does not match profile.");
            }

            desiredType = kCMYK_ICCTypeFlag;
            break;
        default:
            return_null("ICC profile contains unsupported colorspace");
    }

    return make_a2b(desiredType, header, tags.get(), tagCount, base, profileData);
}<|MERGE_RESOLUTION|>--- conflicted
+++ resolved
@@ -913,10 +913,7 @@
 
 bool load_a2b0_a_to_b_type(std::vector<SkColorSpace_A2B::Element>* elements, const uint8_t* src,
                            size_t len, SkColorSpace_A2B::PCS pcs) {
-<<<<<<< HEAD
-=======
     SkASSERT(len >= 32);
->>>>>>> ae9cc5d3
     // Read the number of channels.  The four bytes (4-7) that we skipped are reserved and
     // must be zero.
     const uint8_t inputChannels = src[8];
@@ -926,8 +923,6 @@
         SkColorSpacePrintf("Output channels (%d) must equal 3 in A to B tag.\n", outputChannels);
         return false;
     }
-<<<<<<< HEAD
-=======
     if (inputChannels == 0 || inputChannels > 4) {
         // And we only support 4 input channels.
         // ICC says up to 16 but our decode can only handle 4.
@@ -939,7 +934,6 @@
         return false;
     }
 
->>>>>>> ae9cc5d3
 
     // It is important that these are loaded in the order of application, as the
     // order you construct an A2B color space's elements is the order it is applied
@@ -1189,12 +1183,8 @@
 }
 
 static bool load_a2b0(std::vector<SkColorSpace_A2B::Element>* elements, const uint8_t* src,
-<<<<<<< HEAD
-                      size_t len, SkColorSpace_A2B::PCS pcs) {
-=======
                       size_t len, SkColorSpace_A2B::PCS pcs,
                       SkColorSpace_Base::ICCTypeFlag iccType) {
->>>>>>> ae9cc5d3
     const uint32_t type = read_big_endian_u32(src);
     switch (type) {
         case kTAG_AtoBType:
@@ -1203,9 +1193,6 @@
                 return false;
             }
             SkColorSpacePrintf("A2B0 tag is of type lutAtoBType\n");
-<<<<<<< HEAD
-            return load_a2b0_a_to_b_type(elements, src, len, pcs);
-=======
             if (!load_a2b0_a_to_b_type(elements, src, len, pcs)) {
                 return false;
             }
@@ -1230,7 +1217,6 @@
                 return false;
             }
             break;
->>>>>>> ae9cc5d3
         default:
             SkColorSpacePrintf("Unsupported A to B tag type: %c%c%c%c\n", (type>>24)&0xFF,
                                (type>>16)&0xFF, (type>>8)&0xFF, type&0xFF);
@@ -1549,25 +1535,10 @@
                 return_null("Provided input color format (RGB) does not match profile.");
             }
 
-<<<<<<< HEAD
-            // Recognize color profile specified by A2B0 tag.
-            const ICCTag* a2b0 = ICCTag::Find(tags.get(), tagCount, kTAG_A2B0);
-            if (a2b0) {
-                const SkColorSpace_A2B::PCS pcs = kXYZ_PCSSpace == header.fPCS
-                                                ? SkColorSpace_A2B::PCS::kXYZ
-                                                : SkColorSpace_A2B::PCS::kLAB;
-                std::vector<SkColorSpace_A2B::Element> elements;
-                if (!load_a2b0(&elements, a2b0->addr(base), a2b0->fLength, pcs)) {
-                    return_null("Failed to parse A2B0 tag");
-                }
-                return sk_sp<SkColorSpace>(new SkColorSpace_A2B(pcs, std::move(data),
-                                                                std::move(elements)));
-=======
             sk_sp<SkColorSpace> colorSpace =
                     make_xyz(header, tags.get(), tagCount, base, profileData);
             if (colorSpace) {
                 return colorSpace;
->>>>>>> ae9cc5d3
             }
 
             desiredType = kRGB_ICCTypeFlag;
