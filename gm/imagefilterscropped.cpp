/*
 * Copyright 2011 Google Inc.
 *
 * Use of this source code is governed by a BSD-style license that can be
 * found in the LICENSE file.
 */

#include "gm.h"
#include "SkCanvas.h"
#include "SkColorFilter.h"
#include "SkColorPriv.h"
#include "SkShader.h"

#include "SkBlurImageFilter.h"
#include "SkMorphologyImageFilter.h"
#include "SkColorFilterImageFilter.h"
#include "SkMergeImageFilter.h"
#include "SkOffsetImageFilter.h"
#include "SkTestImageFilters.h"

///////////////////////////////////////////////////////////////////////////////

static void draw_paint(SkCanvas* canvas, const SkRect& r, sk_sp<SkImageFilter> imf) {
    SkPaint paint;
    paint.setImageFilter(std::move(imf));
    paint.setColor(SK_ColorBLACK);
    canvas->save();
    canvas->clipRect(r);
    canvas->drawPaint(paint);
    canvas->restore();
}

static void draw_path(SkCanvas* canvas, const SkRect& r, sk_sp<SkImageFilter> imf) {
    SkPaint paint;
    paint.setColor(SK_ColorMAGENTA);
    paint.setImageFilter(std::move(imf));
    paint.setAntiAlias(true);
    canvas->drawCircle(r.centerX(), r.centerY(), r.width()*2/5, paint);
}

static void draw_text(SkCanvas* canvas, const SkRect& r, sk_sp<SkImageFilter> imf) {
    SkPaint paint;
    paint.setImageFilter(std::move(imf));
    paint.setColor(SK_ColorGREEN);
    paint.setAntiAlias(true);
    sk_tool_utils::set_portable_typeface(&paint);
    paint.setTextSize(r.height()/2);
    paint.setTextAlign(SkPaint::kCenter_Align);
    canvas->drawText("Text", 4, r.centerX(), r.centerY(), paint);
}

static void draw_bitmap(SkCanvas* canvas, const SkRect& r, sk_sp<SkImageFilter> imf) {
    SkPaint paint;

    SkIRect bounds;
    r.roundOut(&bounds);

    SkBitmap bm;
    bm.allocN32Pixels(bounds.width(), bounds.height());
    bm.eraseColor(SK_ColorTRANSPARENT);
    SkCanvas c(bm);
    draw_path(&c, r, nullptr);

    paint.setImageFilter(std::move(imf));
    canvas->drawBitmap(bm, 0, 0, &paint);
}

///////////////////////////////////////////////////////////////////////////////

class ImageFiltersCroppedGM : public skiagm::GM {
public:
    ImageFiltersCroppedGM () {}

protected:
    SkString onShortName() override {
        return SkString("imagefilterscropped");
    }

    SkISize onISize() override { return SkISize::Make(400, 960); }

    void make_checkerboard() {
        fCheckerboard.allocN32Pixels(80, 80);
        SkCanvas canvas(fCheckerboard);
        canvas.clear(SK_ColorTRANSPARENT);
        SkPaint darkPaint;
        darkPaint.setColor(sk_tool_utils::color_to_565(0xFF404040));
        SkPaint lightPaint;
        lightPaint.setColor(sk_tool_utils::color_to_565(0xFFA0A0A0));
        for (int y = 0; y < 80; y += 16) {
            for (int x = 0; x < 80; x += 16) {
                canvas.save();
                canvas.translate(SkIntToScalar(x), SkIntToScalar(y));
                canvas.drawRect(SkRect::MakeXYWH(0, 0, 8, 8), darkPaint);
                canvas.drawRect(SkRect::MakeXYWH(8, 0, 8, 8), lightPaint);
                canvas.drawRect(SkRect::MakeXYWH(0, 8, 8, 8), lightPaint);
                canvas.drawRect(SkRect::MakeXYWH(8, 8, 8, 8), darkPaint);
                canvas.restore();
            }
        }
    }

    void draw_frame(SkCanvas* canvas, const SkRect& r) {
        SkPaint paint;
        paint.setStyle(SkPaint::kStroke_Style);
        paint.setColor(SK_ColorRED);
        canvas->drawRect(r, paint);
    }

    void onOnceBeforeDraw() override{
        make_checkerboard();
    }

    void onDraw(SkCanvas* canvas) override {
        void (*drawProc[])(SkCanvas*, const SkRect&, sk_sp<SkImageFilter>) = {
            draw_bitmap, draw_path, draw_paint, draw_text
        };

        sk_sp<SkColorFilter> cf(SkColorFilter::MakeModeFilter(SK_ColorBLUE,
                                                              SkXfermode::kSrcIn_Mode));
        SkImageFilter::CropRect cropRect(SkRect::Make(SkIRect::MakeXYWH(10, 10, 44, 44)),
                                         SkImageFilter::CropRect::kHasAll_CropEdge);
        SkImageFilter::CropRect bogusRect(SkRect::Make(SkIRect::MakeXYWH(-100, -100, 10, 10)),
                                          SkImageFilter::CropRect::kHasAll_CropEdge);

        sk_sp<SkImageFilter> offset(SkOffsetImageFilter::Make(SkIntToScalar(-10),
                                                              SkIntToScalar(-10),
                                                              nullptr));

        sk_sp<SkImageFilter> cfOffset(SkColorFilterImageFilter::Make(cf, std::move(offset)));

        sk_sp<SkImageFilter> erodeX(SkErodeImageFilter::Make(8, 0, nullptr, &cropRect));
        sk_sp<SkImageFilter> erodeY(SkErodeImageFilter::Make(0, 8, nullptr, &cropRect));

        sk_sp<SkImageFilter> filters[] = {
            nullptr,
<<<<<<< HEAD
            SkColorFilterImageFilter::Create(cf.get(), nullptr, &cropRect),
            SkBlurImageFilter::Create(0.0f, 0.0f, nullptr, &cropRect),
            SkBlurImageFilter::Create(1.0f, 1.0f, nullptr, &cropRect),
            SkBlurImageFilter::Create(8.0f, 0.0f, nullptr, &cropRect),
            SkBlurImageFilter::Create(0.0f, 8.0f, nullptr, &cropRect),
            SkBlurImageFilter::Create(8.0f, 8.0f, nullptr, &cropRect),
            SkErodeImageFilter::Create(1, 1, nullptr, &cropRect),
            SkErodeImageFilter::Create(8, 0, erodeY, &cropRect),
            SkErodeImageFilter::Create(0, 8, erodeX, &cropRect),
            SkErodeImageFilter::Create(8, 8, nullptr, &cropRect),
            SkMergeImageFilter::Create(nullptr, cfOffset.get(), SkXfermode::kSrcOver_Mode, &cropRect),
            SkBlurImageFilter::Create(8.0f, 8.0f, nullptr, &bogusRect),
            SkColorFilterImageFilter::Create(cf.get(), nullptr, &bogusRect),
=======
            SkColorFilterImageFilter::Make(cf, nullptr, &cropRect),
            SkBlurImageFilter::Make(0.0f, 0.0f, nullptr, &cropRect),
            SkBlurImageFilter::Make(1.0f, 1.0f, nullptr, &cropRect),
            SkBlurImageFilter::Make(8.0f, 0.0f, nullptr, &cropRect),
            SkBlurImageFilter::Make(0.0f, 8.0f, nullptr, &cropRect),
            SkBlurImageFilter::Make(8.0f, 8.0f, nullptr, &cropRect),
            SkErodeImageFilter::Make(1, 1, nullptr, &cropRect),
            SkErodeImageFilter::Make(8, 0, std::move(erodeY), &cropRect),
            SkErodeImageFilter::Make(0, 8, std::move(erodeX), &cropRect),
            SkErodeImageFilter::Make(8, 8, nullptr, &cropRect),
            SkMergeImageFilter::Make(nullptr,
                                     std::move(cfOffset),
                                     SkXfermode::kSrcOver_Mode,
                                     &cropRect),
            SkBlurImageFilter::Make(8.0f, 8.0f, nullptr, &bogusRect),
            SkColorFilterImageFilter::Make(cf, nullptr, &bogusRect),
>>>>>>> 15a0515c
        };

        SkRect r = SkRect::MakeWH(SkIntToScalar(64), SkIntToScalar(64));
        SkScalar MARGIN = SkIntToScalar(16);
        SkScalar DX = r.width() + MARGIN;
        SkScalar DY = r.height() + MARGIN;

        canvas->translate(MARGIN, MARGIN);
        for (size_t j = 0; j < SK_ARRAY_COUNT(drawProc); ++j) {
            canvas->save();
            for (size_t i = 0; i < SK_ARRAY_COUNT(filters); ++i) {
                SkPaint paint;
                canvas->drawBitmap(fCheckerboard, 0, 0);
                drawProc[j](canvas, r, filters[i]);
                canvas->translate(0, DY);
            }
            canvas->restore();
            canvas->translate(DX, 0);
        }
    }

private:
    SkBitmap fCheckerboard;
    typedef GM INHERITED;
};

///////////////////////////////////////////////////////////////////////////////

DEF_GM( return new ImageFiltersCroppedGM; )<|MERGE_RESOLUTION|>--- conflicted
+++ resolved
@@ -133,21 +133,6 @@
 
         sk_sp<SkImageFilter> filters[] = {
             nullptr,
-<<<<<<< HEAD
-            SkColorFilterImageFilter::Create(cf.get(), nullptr, &cropRect),
-            SkBlurImageFilter::Create(0.0f, 0.0f, nullptr, &cropRect),
-            SkBlurImageFilter::Create(1.0f, 1.0f, nullptr, &cropRect),
-            SkBlurImageFilter::Create(8.0f, 0.0f, nullptr, &cropRect),
-            SkBlurImageFilter::Create(0.0f, 8.0f, nullptr, &cropRect),
-            SkBlurImageFilter::Create(8.0f, 8.0f, nullptr, &cropRect),
-            SkErodeImageFilter::Create(1, 1, nullptr, &cropRect),
-            SkErodeImageFilter::Create(8, 0, erodeY, &cropRect),
-            SkErodeImageFilter::Create(0, 8, erodeX, &cropRect),
-            SkErodeImageFilter::Create(8, 8, nullptr, &cropRect),
-            SkMergeImageFilter::Create(nullptr, cfOffset.get(), SkXfermode::kSrcOver_Mode, &cropRect),
-            SkBlurImageFilter::Create(8.0f, 8.0f, nullptr, &bogusRect),
-            SkColorFilterImageFilter::Create(cf.get(), nullptr, &bogusRect),
-=======
             SkColorFilterImageFilter::Make(cf, nullptr, &cropRect),
             SkBlurImageFilter::Make(0.0f, 0.0f, nullptr, &cropRect),
             SkBlurImageFilter::Make(1.0f, 1.0f, nullptr, &cropRect),
@@ -164,7 +149,6 @@
                                      &cropRect),
             SkBlurImageFilter::Make(8.0f, 8.0f, nullptr, &bogusRect),
             SkColorFilterImageFilter::Make(cf, nullptr, &bogusRect),
->>>>>>> 15a0515c
         };
 
         SkRect r = SkRect::MakeWH(SkIntToScalar(64), SkIntToScalar(64));
