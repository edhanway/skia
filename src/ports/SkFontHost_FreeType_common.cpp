--- conflicted
+++ resolved
@@ -391,11 +391,7 @@
                 FT_Error err = FT_Render_Glyph(face->glyph, doVert ? FT_RENDER_MODE_LCD_V :
                                                                      FT_RENDER_MODE_LCD);
                 if (err) {
-<<<<<<< HEAD
-                    SK_TRACEFTR(err, "Could not render glyph.");
-=======
                     SK_TRACEFTR(err, "Could not render glyph %x.", face->glyph);
->>>>>>> 773868fd
                     return;
                 }
 
