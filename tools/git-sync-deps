#!/usr/bin/env python
# Copyright 2014 Google Inc.
#
# Use of this source code is governed by a BSD-style license that can be
# found in the LICENSE file.


"""Parse a DEPS file and git checkout all of the dependencies.

Args:
  An optional list of deps_os values.

Environment Variables:
  GIT_EXECUTABLE: path to "git" binary; if unset, will look for git in
  your default path.

  GIT_SYNC_DEPS_PATH: file to get the dependency list from; if unset,
  will use the file ../DEPS relative to this script's directory.

  GIT_SYNC_DEPS_QUIET: if set to non-empty string, suppress messages.

Git Config:
  To disable syncing of a single repository:
      cd path/to/repository
      git config sync-deps.disable true

  To re-enable sync:
      cd path/to/repository
      git config --unset sync-deps.disable
"""


import os
import subprocess
import sys
import threading


def git_executable():
  """Find the git executable.

  Returns:
      A string suitable for passing to subprocess functions, or None.
  """
  envgit = os.environ.get('GIT_EXECUTABLE')
  searchlist = ['git']
  if envgit:
    searchlist.insert(0, envgit)
  with open(os.devnull, 'w') as devnull:
    for git in searchlist:
      try:
        subprocess.call([git, '--version'], stdout=devnull)
      except (OSError,):
        continue
      return git
  return None


DEFAULT_DEPS_PATH = os.path.normpath(
  os.path.join(os.path.dirname(__file__), os.pardir, 'DEPS'))


def usage(deps_file_path = None):
  sys.stderr.write(
    'Usage: run to grab dependencies, with optional platform support:\n')
  sys.stderr.write('  %s %s' % (sys.executable, __file__))
  if deps_file_path:
    parsed_deps = parse_file_to_dict(deps_file_path)
    if 'deps_os' in parsed_deps:
      for deps_os in parsed_deps['deps_os']:
        sys.stderr.write(' [%s]' % deps_os)
  sys.stderr.write('\n\n')
  sys.stderr.write(__doc__)


def git_repository_sync_is_disabled(git, directory):
  try:
    disable = subprocess.check_output(
      [git, 'config', 'sync-deps.disable'], cwd=directory)
    return disable.lower().strip() in ['true', '1', 'yes', 'on']
  except subprocess.CalledProcessError:
    return False


def is_git_toplevel(git, directory):
  """Return true iff the directory is the top level of a Git repository.

  Args:
    git (string) the git executable

    directory (string) the path into which the repository
              is expected to be checked out.
  """
  try:
    toplevel = subprocess.check_output(
      [git, 'rev-parse', '--show-toplevel'], cwd=directory).strip()
    return os.path.realpath(directory) == os.path.realpath(toplevel)
  except subprocess.CalledProcessError:
    return False


def status(directory, commithash, change):
  def truncate(s, length):
    return s if len(s) <= length else s[:(length - 3)] + '...'
<<<<<<< HEAD
  dlen = 76
=======
  dlen = 86
>>>>>>> 2638bc7a
  directory = truncate(directory, dlen)
  commithash = truncate(commithash, 40)
  symbol = '>' if change else '@'
  sys.stdout.write('%-*s %s %s\n' % (dlen, directory, symbol, commithash))


def git_checkout_to_directory(git, repo, commithash, directory, verbose):
  """Checkout (and clone if needed) a Git repository.

  Args:
    git (string) the git executable

    repo (string) the location of the repository, suitable
         for passing to `git clone`.

    commithash (string) a commit, suitable for passing to `git checkout`

    directory (string) the path into which the repository
              should be checked out.

    verbose (boolean)

  Raises an exception if any calls to git fail.
  """
  if not os.path.isdir(directory):
    subprocess.check_call(
      [git, 'clone', '--quiet', '--no-checkout', repo, directory])
    subprocess.check_call([git, 'checkout', '--quiet', commithash],
                          cwd=directory)
    if verbose:
      status(directory, commithash, True)
    return

  if not is_git_toplevel(git, directory):
    # if the directory exists, but isn't a git repo, you will modify
    # the parent repostory, which isn't what you want.
    sys.stdout.write('%s\n  IS NOT TOP-LEVEL GIT DIRECTORY.\n' % directory)
    return

  # Check to see if this repo is disabled.  Quick return.
  if git_repository_sync_is_disabled(git, directory):
    sys.stdout.write('%s\n  SYNC IS DISABLED.\n' % directory)
    return

  with open(os.devnull, 'w') as devnull:
    # If this fails, we will fetch before trying again.  Don't spam user
    # with error infomation.
    if 0 == subprocess.call([git, 'checkout', '--quiet', commithash],
                            cwd=directory, stderr=devnull):
      # if this succeeds, skip slow `git fetch`.
      if verbose:
        status(directory, commithash, False)  # Success.
      return

  # If the repo has changed, always force use of the correct repo.
  # If origin already points to repo, this is a quick no-op.
  subprocess.check_call(
      [git, 'remote', 'set-url', 'origin', repo], cwd=directory)

  subprocess.check_call([git, 'fetch', '--quiet'], cwd=directory)

  subprocess.check_call([git, 'checkout', '--quiet', commithash], cwd=directory)

  if verbose:
    status(directory, commithash, True)  # Success.


def parse_file_to_dict(path):
  dictionary = {}
  execfile(path, dictionary)
  return dictionary


def is_sha1_sum(s):
  """SHA1 sums are 160 bits, encoded as lowercase hexadecimal."""
  return len(s) == 40 and all(c in '0123456789abcdef' for c in s)


def git_sync_deps(deps_file_path, command_line_os_requests, verbose):
  """Grab dependencies, with optional platform support.

  Args:
    deps_file_path (string) Path to the DEPS file.

    command_line_os_requests (list of strings) Can be empty list.
        List of strings that should each be a key in the deps_os
        dictionary in the DEPS file.

  Raises git Exceptions.
  """
  git = git_executable()
  assert git

  deps_file_directory = os.path.dirname(deps_file_path)
  deps_file = parse_file_to_dict(deps_file_path)
  dependencies = deps_file['deps'].copy()
  os_specific_dependencies = deps_file.get('deps_os', dict())
  if 'all' in command_line_os_requests:
    for value in os_specific_dependencies.itervalues():
      dependencies.update(value)
  else:
    for os_name in command_line_os_requests:
      # Add OS-specific dependencies
      if os_name in os_specific_dependencies:
        dependencies.update(os_specific_dependencies[os_name])
  for directory in dependencies:
    for other_dir in dependencies:
      if directory.startswith(other_dir + '/'):
        raise Exception('%r is parent of %r' % (other_dir, directory))
  list_of_arg_lists = []
  for directory in sorted(dependencies):
    if not isinstance(dependencies[directory], basestring):
      if verbose:
        print 'Skipping "%s".' % directory
      continue
    if '@' in dependencies[directory]:
      repo, commithash = dependencies[directory].split('@', 1)
    else:
      raise Exception("please specify commit")
    if not is_sha1_sum(commithash):
      raise Exception("poorly formed commit hash: %r" % commithash)

    relative_directory = os.path.join(deps_file_directory, directory)

    list_of_arg_lists.append(
      (git, repo, commithash, relative_directory, verbose))

  multithread(git_checkout_to_directory, list_of_arg_lists)


def multithread(function, list_of_arg_lists):
  # for args in list_of_arg_lists:
  #   function(*args)
  # return
  threads = []
  for args in list_of_arg_lists:
    thread = threading.Thread(None, function, None, args)
    thread.start()
    threads.append(thread)
  for thread in threads:
    thread.join()


def main(argv):
  deps_file_path = os.environ.get('GIT_SYNC_DEPS_PATH', DEFAULT_DEPS_PATH)
  verbose = not bool(os.environ.get('GIT_SYNC_DEPS_QUIET', False))

  if '--help' in argv or '-h' in argv:
    usage(deps_file_path)
    return 1

  git_sync_deps(deps_file_path, argv, verbose)
  subprocess.check_call(
      [sys.executable,
       os.path.join(os.path.dirname(deps_file_path), 'bin', 'fetch-gn')])
  return 0


if __name__ == '__main__':
  exit(main(sys.argv[1:]))<|MERGE_RESOLUTION|>--- conflicted
+++ resolved
@@ -102,11 +102,7 @@
 def status(directory, commithash, change):
   def truncate(s, length):
     return s if len(s) <= length else s[:(length - 3)] + '...'
-<<<<<<< HEAD
-  dlen = 76
-=======
   dlen = 86
->>>>>>> 2638bc7a
   directory = truncate(directory, dlen)
   commithash = truncate(commithash, 40)
   symbol = '>' if change else '@'
